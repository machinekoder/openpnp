package org.openpnp.vision.pipeline;

import java.io.StringReader;
import java.io.StringWriter;
import java.util.ArrayList;
import java.util.Collections;
import java.util.HashMap;
import java.util.List;
import java.util.Map;

import org.opencv.core.Core;
import org.opencv.core.CvType;
import org.opencv.core.Mat;
import org.opencv.core.Point;
import org.opencv.core.Scalar;
import org.openpnp.model.Configuration;
import org.openpnp.spi.Camera;
import org.openpnp.spi.Nozzle;
import org.openpnp.spi.Feeder;
import org.openpnp.vision.pipeline.CvStage.Result;
import org.simpleframework.xml.ElementList;
import org.simpleframework.xml.Root;
import org.simpleframework.xml.Serializer;

/**
 * A CvPipeline performs computer vision operations on a working image by processing in series a
 * list of CvStage instances. Each CvStage instance can modify the working image and return a new
 * image along with data extracted from the image. After processing the image callers can get access
 * to the images and models from each stage.
 * 
 * CvPipeline is serializable using toXmlString and fromXmlString. This makes it easy to export
 * pipelines and exchange them with others.
 * 
 * This work takes inspiration from several existing projects:
 * 
 * FireSight by Karl Lew and Šimon Fojtů: https://github.com/firepick1/FireSight
 * 
 * RoboRealm: http://www.roborealm.com/
 * 
 * TODO: Add measuring to image window.
 * 
 * TODO: Add info showing pixel coordinates when mouse is in image window.
 */
@Root
public class CvPipeline {
    static {
        nu.pattern.OpenCV.loadShared();
        System.loadLibrary(org.opencv.core.Core.NATIVE_LIBRARY_NAME);
    }

    @ElementList
    private ArrayList<CvStage> stages = new ArrayList<>();

    private Map<CvStage, Result> results = new HashMap<CvStage, Result>();

    private Mat workingImage;
    private Object workingModel;
    
    private Camera camera;
    private Nozzle nozzle;
    private Feeder feeder;
    
    private long totalProcessingTimeNs;
    
    public CvPipeline() {
        
    }
    
    public CvPipeline(String xmlPipeline) {
        try {
            fromXmlString(xmlPipeline);
        }
        catch (Exception e) {
            throw new Error(e);
        }
    }

    /**
     * Add the given CvStage to the end of the pipeline using the given name. If name is null a
     * unique one will be generated and set on the stage.
     * 
     * @param name
     * @param stage
     */
    public void add(String name, CvStage stage) {
        if (name == null) {
            name = generateUniqueName();
        }
        stage.setName(name);
        stages.add(stage);
    }

    /**
     * Add the given CvStage to the end of the pipeline. If the stage does not have a name a unique
     * one will be generated and set on the stage.
     * 
     * @param stage
     */
    public void add(CvStage stage) {
        add(stage.getName(), stage);
    }

    public void insert(String name, CvStage stage, int index) {
        if (name == null) {
            name = generateUniqueName();
        }
        stage.setName(name);
        stages.add(index, stage);
    }

    public void insert(CvStage stage, int index) {
        insert(stage.getName(), stage, index);
    }

    public void remove(String name) {
        remove(getStage(name));
    }

    public void remove(CvStage stage) {
        stages.remove(stage);
    }

    public List<CvStage> getStages() {
        return Collections.unmodifiableList(stages);
    }

    public CvStage getStage(String name) {
        if (name == null) {
            return null;
        }
        for (CvStage stage : stages) {
            if (stage.getName().equals(name)) {
                return stage;
            }
        }
        return null;
    }
    
    /**
     * Get the Result returned by the CvStage with the given name. May return null if the stage did
     * not return a result.
     * 
     * @param name
     * @return
     */
    public Result getResult(String name) {
        if (name == null) {
            return null;
        }
        return getResult(getStage(name));
    }

    /**
     * Get the Result returned by give CvStage. May return null if the stage did not return a
     * result.
     * 
     * @param stage
     * @return
     */
    public Result getResult(CvStage stage) {
        if (stage == null) {
            return null;
        }
        return results.get(stage);
    }

    /**
     * Get the current working image. Primarily intended to be called from CvStage implementations.
     * 
     * @return
     */
    public Mat getWorkingImage() {
        if (workingImage == null || (workingImage.cols() == 0 && workingImage.rows() == 0)) {
            workingImage = new Mat(480, 640, CvType.CV_8UC3, new Scalar(0, 0, 0));
            Core.line(workingImage, new Point(0, 0), new Point(640, 480), new Scalar(0, 0, 255));
            Core.line(workingImage, new Point(640, 0), new Point(0, 480), new Scalar(0, 0, 255));
        }
        return workingImage;
    }

    public Object getWorkingModel() {
      return workingModel;
    }

    public void setCamera(Camera camera) {
        this.camera = camera;
    }

    public Camera getCamera() {
        return camera;
    }

    public void setNozzle(Nozzle nozzle) {
        this.nozzle = nozzle;
    }

    public Nozzle getNozzle() {
        return nozzle;
    }
  
    public void setFeeder(Feeder feeder) {
        this.feeder = feeder;
    }

    public Feeder getFeeder() {
        return feeder;
    }

    public long getTotalProcessingTimeNs() {
      return totalProcessingTimeNs;
    }

    public void setTotalProcessingTimeNs(long totalProcessingTimeNs) {
      this.totalProcessingTimeNs = totalProcessingTimeNs;
    }

    public void process() {

        totalProcessingTimeNs = 0;
        release();
        for (CvStage stage : stages) {
            // Process and time the stage and get the result.
            long processingTimeNs = System.nanoTime();
            Result result = null;
            try {
                if (!stage.isEnabled()) {
                    throw new Exception("Stage not enabled.");
                }
                result = stage.process(this);
            }
            catch (Exception e) {
                result = new Result(null, e);
            }
            processingTimeNs = System.nanoTime() - processingTimeNs;
            totalProcessingTimeNs += processingTimeNs;

            Mat image = null;
            Object model = null;
            if (result != null) {
                image = result.image;
                model = result.model;
            }
<<<<<<< HEAD

            // If the result image is null and there is a working image,
=======
            if(stage.isEnabled() && model != null) {
              workingModel=model;
            }
            // If the result image is null and there is a working image, replace the result image
>>>>>>> 6534644a
            // replace the result image with a clone of the working image.
            if (image == null) {
                if (workingImage != null) {
                    image = workingImage.clone();
                }
            }
            // If the result image is not null:
            // Release the working image if the result image is different.
            // Replace the working image with the result image.
            // Clone the result image for storage.
            else {
                if (workingImage != null && workingImage != image) {
                    workingImage.release();
                }
                workingImage = image;
                image = image.clone();
            }

            results.put(stage, new Result(image, model, processingTimeNs));
        }
    }

    /**
     * Release any temporary resources associated with the processing of the pipeline. Should be
     * called when the pipeline is no longer needed. This is primarily to release retained native
     * resources from OpenCV.
     */
    public void release() {
        if (workingImage != null) {
            workingImage.release();
        }
        for (Result result : results.values()) {
            if (result.image != null) {
                result.image.release();
            }
        }
        workingModel=null;
        results.clear();
    }

    /**
     * Convert the pipeline to an XML string that can be read back in with #fromXmlString.
     * 
     * @return
     * @throws Exception
     */
    public String toXmlString() throws Exception {
        Serializer ser = Configuration.createSerializer();
        StringWriter sw = new StringWriter();
        ser.write(this, sw);
        return sw.toString();
    }

    /**
     * Parse the pipeline in the given String and replace the current pipeline with the results.
     * 
     * @param s
     * @throws Exception
     */
    public void fromXmlString(String s) throws Exception {
        release();
        Serializer ser = Configuration.createSerializer();
        StringReader sr = new StringReader(s);
        CvPipeline pipeline = ser.read(CvPipeline.class, sr);
        stages.clear();
        for (CvStage stage : pipeline.getStages()) {
            add(stage);
        }
    }

    private String generateUniqueName() {
        for (int i = 0;; i++) {
            String name = "" + i;
            if (getStage(name) == null) {
                return name;
            }
        }
    }

    @Override
    public CvPipeline clone() throws CloneNotSupportedException {
        try {
            return new CvPipeline(toXmlString());
        }
        catch (Exception e) {
            throw new CloneNotSupportedException(e.getMessage());
        }
    }
}<|MERGE_RESOLUTION|>--- conflicted
+++ resolved
@@ -240,15 +240,10 @@
                 image = result.image;
                 model = result.model;
             }
-<<<<<<< HEAD
-
-            // If the result image is null and there is a working image,
-=======
             if(stage.isEnabled() && model != null) {
               workingModel=model;
             }
-            // If the result image is null and there is a working image, replace the result image
->>>>>>> 6534644a
+            // If the result image is null and there is a working image,
             // replace the result image with a clone of the working image.
             if (image == null) {
                 if (workingImage != null) {
