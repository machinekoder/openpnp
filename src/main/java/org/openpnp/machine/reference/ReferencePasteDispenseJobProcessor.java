--- conflicted
+++ resolved
@@ -1,4 +1,3 @@
-<<<<<<< HEAD
 ///*
 // * Copyright (C) 2011 Jason von Nieda <jason@vonnieda.org>
 // *
@@ -134,8 +133,9 @@
 //    }
 //
 //    public synchronized boolean next() throws Exception {
-//        if(fsm.getState() == State.Uninitialized)
+//        if(fsm.getState() == State.Uninitialized) {
 //            return false;
+//        }
 //
 //        try {
 //            fsm.send(Message.Next);
@@ -341,350 +341,4 @@
 //    }
 //*/
 //
-//}
-=======
-/*
- * Copyright (C) 2011 Jason von Nieda <jason@vonnieda.org>
- *
- * This file is part of OpenPnP.
- *
- * OpenPnP is free software: you can redistribute it and/or modify it under the terms of the GNU
- * General Public License as published by the Free Software Foundation, either version 3 of the
- * License, or (at your option) any later version.
- *
- * OpenPnP is distributed in the hope that it will be useful, but WITHOUT ANY WARRANTY; without even
- * the implied warranty of MERCHANTABILITY or FITNESS FOR A PARTICULAR PURPOSE. See the GNU General
- * Public License for more details.
- *
- * You should have received a copy of the GNU General Public License along with OpenPnP. If not, see
- * <http://www.gnu.org/licenses/>.
- *
- * For more information about OpenPnP visit http://openpnp.org
- */
-
-package org.openpnp.machine.reference;
-
-import java.util.ArrayList;
-import java.util.Collections;
-import java.util.Comparator;
-import java.util.HashMap;
-import java.util.List;
-import java.util.Map;
-
-import org.openpnp.machine.reference.ReferencePasteDispenseJobProcessor.JobDispense.Status;
-import org.openpnp.model.BoardLocation;
-import org.openpnp.model.BoardPad;
-import org.openpnp.model.Configuration;
-import org.openpnp.model.Job;
-import org.openpnp.model.Location;
-import org.openpnp.spi.FiducialLocator;
-import org.openpnp.spi.Head;
-import org.openpnp.spi.Machine;
-import org.openpnp.spi.PasteDispenser;
-import org.openpnp.spi.base.AbstractJobProcessor;
-import org.openpnp.spi.base.AbstractPasteDispenseJobProcessor;
-import org.openpnp.util.FiniteStateMachine;
-import org.openpnp.util.MovableUtils;
-import org.openpnp.util.Utils2D;
-import org.pmw.tinylog.Logger;
-import org.simpleframework.xml.Attribute;
-import org.simpleframework.xml.Root;
-
-@Root
-public class ReferencePasteDispenseJobProcessor extends AbstractPasteDispenseJobProcessor {
-    enum State {
-        Uninitialized,
-        PreFlight,
-        FiducialCheck,
-        Dispense,
-        Cleanup,
-        Stopped
-    }
-
-    enum Message {
-        Initialize,
-        Next,
-        Complete,
-        Abort,
-        Skip,
-        Reset
-    }
-
-    public static class JobDispense {
-        public enum Status {
-            Pending,
-            Processing,
-            Skipped,
-            Complete
-        }
-
-        public final BoardLocation boardLocation;
-        public final BoardPad boardPad;
-        public Status status = Status.Pending;
-
-        public JobDispense(BoardLocation boardLocation, BoardPad boardPad) {
-            this.boardLocation = boardLocation;
-            this.boardPad = boardPad;
-        }
-
-        public double getDistance()
-        {
-            Location zeroLocation=this.boardLocation.getLocation().derive((double) 0,(double) 0,(double) 0,(double) 0);
-
-            return zeroLocation.getLinearDistanceTo((Utils2D.calculateBoardPlacementLocation(this.boardLocation,this.boardPad.getLocation())));
-        }
-    }
-
-
-
-    @Attribute(required = false)
-    protected boolean parkWhenComplete = false;
-
-    private FiniteStateMachine<State, Message> fsm = new FiniteStateMachine<>(State.Uninitialized);
-
-    protected Job job;
-
-    protected Machine machine;
-
-    protected Head head;
-
-    protected List<JobDispense> jobDispenses = new ArrayList<>();
-
-    protected Map<BoardLocation, Location> boardLocationFiducialOverrides = new HashMap<>();
-
-    public ReferencePasteDispenseJobProcessor() {
-        fsm.add(State.Uninitialized, Message.Initialize, State.PreFlight, this::doInitialize);
-
-        fsm.add(State.PreFlight, Message.Next, State.FiducialCheck, this::doPreFlight,
-                Message.Next);
-        fsm.add(State.PreFlight, Message.Abort, State.Cleanup, Message.Next);
-
-        fsm.add(State.FiducialCheck, Message.Next, State.Dispense, this::doFiducialCheck, Message.Next);
-        fsm.add(State.FiducialCheck, Message.Skip, State.Dispense, Message.Next);
-        fsm.add(State.FiducialCheck, Message.Abort, State.Cleanup, Message.Next);
-
-        fsm.add(State.Dispense, Message.Next, State.Cleanup, this::doDispense);
-        fsm.add(State.Dispense, Message.Skip, State.Cleanup, this::doSkip, Message.Next);
-        fsm.add(State.Dispense, Message.Abort, State.Cleanup, Message.Next);
-
-        fsm.add(State.Cleanup, Message.Next, State.Stopped, this::doCleanup, Message.Reset);
-
-        fsm.add(State.Stopped, Message.Reset, State.Uninitialized, this::doReset);
-    }
-
-    public synchronized void initialize(Job job) throws Exception {
-        this.job = job;
-        fsm.send(Message.Initialize);
-    }
-
-    public synchronized boolean next() throws Exception {
-        if(fsm.getState() == State.Uninitialized) {
-            return false;
-        }
-
-        try {
-            fsm.send(Message.Next);
-        } catch (Exception e) {
-            this.fireJobState(this.machine.getSignalers(), AbstractJobProcessor.State.ERROR);
-            throw (e);
-        }
-
-        if (fsm.getState() == State.Stopped) {
-            /*
-             * If we've reached the Stopped state the process is complete. We reset the FSM and
-             * return false to indicate that we're finished.
-             */
-            fsm.send(Message.Reset);
-            return false;
-        }
-        else if (fsm.getState() == State.Dispense && isJobComplete()) {
-            /*
-             * If we've reached the Dispense state and there are no more dispenses to work on the job
-             * is complete. We send the Complete Message to start the cleanup process.
-             */
-            fsm.send(Message.Complete);
-            this.fireJobState(this.machine.getSignalers(), AbstractJobProcessor.State.FINISHED);
-            return false;
-        }
-
-        return true;
-    }
-
-    public synchronized void abort() throws Exception {
-        fsm.send(Message.Abort);
-    }
-
-    public synchronized void skip() throws Exception {
-        fsm.send(Message.Skip);
-    }
-
-
-    public boolean canSkip() {
-        return fsm.canSend(Message.Skip);
-    }
-
-    /**
-     * Validate that there is a job set before allowing it to start.
-     *
-     * @throws Exception
-     */
-    protected void doInitialize() throws Exception {
-        if (job == null) {
-            throw new Exception("Can't initialize with a null Job.");
-        }
-    }
-
-    /**
-     * Create some internal shortcuts to various buried objects.
-     *
-     * Check for obvious setup errors in the job: Feeders are available and enabled, Placements all
-     * have valid parts, Parts all have height values set, Each part has at least one compatible
-     * nozzle tip.
-     *
-     * Populate the jobPlacements list with all the placements that we'll perform for the entire
-     * job.
-     *
-     * Safe-Z the machine, discard any currently picked parts.
-     *
-     * @throws Exception
-     */
-    protected void doPreFlight() throws Exception {
-        // Create some shortcuts for things that won't change during the run
-        this.machine = Configuration.get().getMachine();
-        this.head = this.machine.getDefaultHead();
-        this.jobDispenses.clear();
-        this.boardLocationFiducialOverrides.clear();
-
-        fireTextStatus("Checking job for setup errors.");
-
-        for (BoardLocation boardLocation : job.getBoardLocations()) {
-            // Only check enabled boards
-            if (!boardLocation.isEnabled()) {
-                continue;
-            }
-            for (BoardPad pad : boardLocation.getBoard().getSolderPastePads()) {
-
-                // Ignore pads that aren't on the side of the board we're processing.
-                if (pad.getSide() != boardLocation.getSide()) {
-                    continue;
-                }
-
-                JobDispense jobDispense = new JobDispense(boardLocation, pad);
-
-                jobDispenses.add(jobDispense);
-            }
-        }
-
-        // Do a very basic sort by distance to stop the machine going randomly round the PCB
-        Collections.sort(jobDispenses, new Comparator<JobDispense>() {
-            @Override
-            public int compare(JobDispense c1, JobDispense c2) {
-                return new Double(c1.getDistance()).compareTo(new Double(c2.getDistance()));
-            }
-        });
-
-
-        // Everything looks good, so prepare the machine.
-
-        fireTextStatus("Preparing machine.");
-
-        // Safe Z the machine
-        head.moveToSafeZ();
-    }
-
-    protected void doFiducialCheck() throws Exception {
-        fireTextStatus("Performing fiducial checks.");
-
-        FiducialLocator locator = Configuration.get().getMachine().getFiducialLocator();
-        for (BoardLocation boardLocation : job.getBoardLocations()) {
-            if (!boardLocation.isEnabled()) {
-                continue;
-            }
-            if (!boardLocation.isCheckFiducials()) {
-                continue;
-            }
-            Location location = locator.locateBoard(boardLocation);
-            boardLocationFiducialOverrides.put(boardLocation, location);
-            Logger.debug("Fiducial check for {}", boardLocation);
-        }
-    }
-
-    protected void doDispense() throws Exception {
-        for(JobDispense jobDispense : jobDispenses) {
-            /* if (jobDispense.stepComplete) {
-                continue;
-            }*/
-
-            BoardLocation boardLocation = jobDispense.boardLocation;
-            BoardPad boardPad = jobDispense.boardPad;
-
-            // Check if there is a fiducial override for the board location and if so, use it.
-            if (boardLocationFiducialOverrides.containsKey(boardLocation)) {
-                BoardLocation boardLocation2 = new BoardLocation(boardLocation.getBoard());
-                boardLocation2.setSide(boardLocation.getSide());
-                boardLocation2.setLocation(boardLocationFiducialOverrides.get(boardLocation));
-                boardLocation = boardLocation2;
-            }
-
-            Location dispenseLocation =
-                    Utils2D.calculateBoardPlacementLocation(boardLocation, boardPad.getLocation());
-            
-            PasteDispenser pasteDispenser = head.getDefaultPasteDispenser();
-
-            MovableUtils.moveToLocationAtSafeZ(pasteDispenser, dispenseLocation);
-
-            pasteDispenser.dispense(null,null,0);
-
-            pasteDispenser.moveToSafeZ();
-
-            // Mark the dispense as finished
-            jobDispense.status = Status.Complete;
-
-            Logger.debug("Dispensed {} ", dispenseLocation);
-        }
-    }
-
-
-    protected void doCleanup() throws Exception {
-        fireTextStatus("Cleaning up.");
-
-        // Safe Z the machine
-        head.moveToSafeZ();
-
-    }
-
-    protected void doReset() throws Exception {
-        this.job = null;
-    }
-
-    /**
-     * Discard the picked part, if any. Remove the currently processing PlannedPlacement from the
-     * list and mark the JobPlacement as Skipped.
-     *
-     * @throws Exception
-     */
-    protected void doSkip() throws Exception {
-            //
-    }
-
-    protected boolean isJobComplete() {
-        return jobDispenses.isEmpty();
-    }
-
-    /*
-    @Override
-    public Wizard getConfigurationWizard() {
-        return new Ref(this);
-    }
-
-    public boolean isParkWhenComplete() {
-        return parkWhenComplete;
-    }
-
-    public void setParkWhenComplete(boolean parkWhenComplete) {
-        this.parkWhenComplete = parkWhenComplete;
-    }
-*/
-
-}
->>>>>>> 380bd9b8
+//}