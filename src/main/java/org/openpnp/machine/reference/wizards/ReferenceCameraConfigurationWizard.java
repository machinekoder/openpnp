--- conflicted
+++ resolved
@@ -41,7 +41,7 @@
     private JTextField textFieldOffY;
     private JTextField textFieldOffZ;
     private JPanel panelOffsets;
-    private JPanel panelTransforms;
+    private JPanel panelGeneral;
     private JLabel lblRotation;
     private JTextField textFieldRotation;
     private JPanel panelLocation;
@@ -133,17 +133,10 @@
                                                         textFieldSafeZ.setColumns(10);
                                                         
         
-<<<<<<< HEAD
-        panelTransforms = new JPanel();
-        panelTransforms.setBorder(new TitledBorder(new EtchedBorder(EtchedBorder.LOWERED, null, null), "Transforms", TitledBorder.LEADING, TitledBorder.TOP, null, new Color(0, 0, 0)));
-        contentPanel.add(panelTransforms);
-        panelTransforms.setLayout(new FormLayout(new ColumnSpec[] {
-=======
         panelGeneral = new JPanel();
         panelGeneral.setBorder(new TitledBorder(new EtchedBorder(EtchedBorder.LOWERED, null, null), "Transformation", TitledBorder.LEADING, TitledBorder.TOP, null, new Color(0, 0, 0)));
         contentPanel.add(panelGeneral);
         panelGeneral.setLayout(new FormLayout(new ColumnSpec[] {
->>>>>>> 0dc70928
         		FormSpecs.RELATED_GAP_COLSPEC,
         		FormSpecs.DEFAULT_COLSPEC,
         		FormSpecs.RELATED_GAP_COLSPEC,
@@ -162,37 +155,37 @@
         		FormSpecs.DEFAULT_ROWSPEC,}));
         
         lblRotation = new JLabel("Rotation");
-        panelTransforms.add(lblRotation, "2, 2, right, default");
+        panelGeneral.add(lblRotation, "2, 2, right, default");
         
         textFieldRotation = new JTextField();
-        panelTransforms.add(textFieldRotation, "4, 2");
+        panelGeneral.add(textFieldRotation, "4, 2");
         textFieldRotation.setColumns(10);
         
         lblOffsetX = new JLabel("Offset X");
-        panelTransforms.add(lblOffsetX, "2, 4, right, default");
+        panelGeneral.add(lblOffsetX, "2, 4, right, default");
         
         textFieldOffsetX = new JTextField();
-        panelTransforms.add(textFieldOffsetX, "4, 4");
+        panelGeneral.add(textFieldOffsetX, "4, 4");
         textFieldOffsetX.setColumns(10);
         
         lblOffsetY = new JLabel("Offset Y");
-        panelTransforms.add(lblOffsetY, "2, 6, right, default");
+        panelGeneral.add(lblOffsetY, "2, 6, right, default");
         
         textFieldOffsetY = new JTextField();
-        panelTransforms.add(textFieldOffsetY, "4, 6");
+        panelGeneral.add(textFieldOffsetY, "4, 6");
         textFieldOffsetY.setColumns(10);
         
         lblFlipX = new JLabel("Flip Vertical");
-        panelTransforms.add(lblFlipX, "2, 8, right, default");
+        panelGeneral.add(lblFlipX, "2, 8, right, default");
         
         chckbxFlipX = new JCheckBox("");
-        panelTransforms.add(chckbxFlipX, "4, 8");
+        panelGeneral.add(chckbxFlipX, "4, 8");
         
         lblFlipY = new JLabel("Flip Horizontal");
-        panelTransforms.add(lblFlipY, "2, 10, right, default");
+        panelGeneral.add(lblFlipY, "2, 10, right, default");
         
         checkBoxFlipY = new JCheckBox("");
-        panelTransforms.add(checkBoxFlipY, "4, 10");
+        panelGeneral.add(checkBoxFlipY, "4, 10");
         
         panelLocation = new JPanel();
         panelLocation.setBorder(new TitledBorder(null, "Location", TitledBorder.LEADING, TitledBorder.TOP, null, null));
