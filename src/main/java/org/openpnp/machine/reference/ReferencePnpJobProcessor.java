--- conflicted
+++ resolved
@@ -1,4 +1,3 @@
-<<<<<<< HEAD
 ///*
 // * Copyright (C) 2011 Jason von Nieda <jason@vonnieda.org>
 // * 
@@ -633,8 +632,9 @@
 //            Part part = placement.getPart();
 //            BoardLocation boardLocation = plannedPlacement.jobPlacement.boardLocation;
 //            //Check if the individual piece has a fiducial check and check to see if the board is enabled
-//            if(jobPlacement.placement.getCheckFids()&&jobPlacement.boardLocation.isEnabled())
+//            if(jobPlacement.placement.getCheckFids()&&jobPlacement.boardLocation.isEnabled()) {
 //                doIndividualFiducialCheck(jobPlacement.boardLocation);
+//            }
 //
 //            // Check if there is a fiducial override for the board location and if so, use it.
 //            if (boardLocationFiducialOverrides.containsKey(boardLocation)) {
@@ -830,839 +830,4 @@
 //        return countA - countB;
 //    };
 //
-//}
-=======
-/*
- * Copyright (C) 2011 Jason von Nieda <jason@vonnieda.org>
- * 
- * This file is part of OpenPnP.
- * 
- * OpenPnP is free software: you can redistribute it and/or modify it under the terms of the GNU
- * General Public License as published by the Free Software Foundation, either version 3 of the
- * License, or (at your option) any later version.
- * 
- * OpenPnP is distributed in the hope that it will be useful, but WITHOUT ANY WARRANTY; without even
- * the implied warranty of MERCHANTABILITY or FITNESS FOR A PARTICULAR PURPOSE. See the GNU General
- * Public License for more details.
- * 
- * You should have received a copy of the GNU General Public License along with OpenPnP. If not, see
- * <http://www.gnu.org/licenses/>.
- * 
- * For more information about OpenPnP visit http://openpnp.org
- */
-
-package org.openpnp.machine.reference;
-
-import java.text.DecimalFormat;
-import java.util.ArrayList;
-import java.util.Collections;
-import java.util.Comparator;
-import java.util.HashMap;
-import java.util.HashSet;
-import java.util.List;
-import java.util.Map;
-import java.util.stream.Collectors;
-import java.util.stream.Stream;
-
-import org.openpnp.gui.support.Wizard;
-import org.openpnp.machine.reference.wizards.ReferencePnpJobProcessorConfigurationWizard;
-import org.openpnp.model.BoardLocation;
-import org.openpnp.model.Configuration;
-import org.openpnp.model.Job;
-import org.openpnp.model.LengthUnit;
-import org.openpnp.model.Location;
-import org.openpnp.model.Panel;
-import org.openpnp.model.Part;
-import org.openpnp.model.Placement;
-import org.openpnp.spi.Feeder;
-import org.openpnp.spi.FiducialLocator;
-import org.openpnp.spi.Head;
-import org.openpnp.spi.Machine;
-import org.openpnp.spi.Nozzle;
-import org.openpnp.spi.NozzleTip;
-import org.openpnp.spi.PartAlignment;
-import org.openpnp.spi.PnpJobProcessor.JobPlacement.Status;
-import org.openpnp.spi.base.AbstractJobProcessor;
-import org.openpnp.spi.base.AbstractPnpJobProcessor;
-import org.openpnp.util.Collect;
-import org.openpnp.util.FiniteStateMachine;
-import org.openpnp.util.MovableUtils;
-import org.openpnp.util.Utils2D;
-import org.pmw.tinylog.Logger;
-import org.simpleframework.xml.Attribute;
-import org.simpleframework.xml.Root;
-
-@Root
-public class ReferencePnpJobProcessor extends AbstractPnpJobProcessor {
-    enum State {
-        Uninitialized,
-        PreFlight,
-        FiducialCheck,
-        Plan,
-        ChangeNozzleTip,
-        Feed,
-        Pick,
-        Align,
-        Place,
-        Cleanup,
-        Stopped
-    }
-
-    enum Message {
-        Initialize,
-        Next,
-        Complete,
-        Abort,
-        Skip,
-        Reset
-    }
-
-    public static class PlannedPlacement {
-        public final JobPlacement jobPlacement;
-        public final Nozzle nozzle;
-        public Feeder feeder;
-        public PartAlignment.PartAlignmentOffset alignmentOffsets;
-        public boolean fed;
-        public boolean stepComplete;
-
-        public PlannedPlacement(Nozzle nozzle, JobPlacement jobPlacement) {
-            this.nozzle = nozzle;
-            this.jobPlacement = jobPlacement;
-        }
-
-        @Override
-        public String toString() {
-            return nozzle + " -> " + jobPlacement.toString();
-        }
-    }
-
-
-
-    @Attribute(required = false)
-    protected boolean parkWhenComplete = false;
-
-    private FiniteStateMachine<State, Message> fsm = new FiniteStateMachine<>(State.Uninitialized);
-
-    protected Job job;
-
-    protected Machine machine;
-
-    protected Head head;
-
-    protected List<JobPlacement> jobPlacements = new ArrayList<>();
-
-    protected List<PlannedPlacement> plannedPlacements = new ArrayList<>();
-
-    protected Map<BoardLocation, Location> boardLocationFiducialOverrides = new HashMap<>();
-    
-    long startTime;
-    int totalPartsPlaced;
-
-    public ReferencePnpJobProcessor() {
-        fsm.add(State.Uninitialized, Message.Initialize, State.PreFlight, this::doInitialize);
-
-        fsm.add(State.PreFlight, Message.Next, State.FiducialCheck, this::doPreFlight,
-                Message.Next);
-        fsm.add(State.PreFlight, Message.Abort, State.Cleanup, Message.Next);
-
-        fsm.add(State.FiducialCheck, Message.Next, State.Plan, this::doFiducialCheck, Message.Next);
-        fsm.add(State.FiducialCheck, Message.Skip, State.Plan, Message.Next);
-        fsm.add(State.FiducialCheck, Message.Abort, State.Cleanup, Message.Next);
-
-        fsm.add(State.Plan, Message.Next, State.ChangeNozzleTip, this::doPlan, Message.Next);
-        fsm.add(State.Plan, Message.Abort, State.Cleanup, Message.Next);
-        fsm.add(State.Plan, Message.Complete, State.Cleanup, Message.Next);
-
-        fsm.add(State.ChangeNozzleTip, Message.Next, State.Feed, this::doChangeNozzleTip,
-                Message.Next);
-        fsm.add(State.ChangeNozzleTip, Message.Skip, State.ChangeNozzleTip, this::doSkip,
-                Message.Next);
-        fsm.add(State.ChangeNozzleTip, Message.Abort, State.Cleanup, Message.Next);
-
-        fsm.add(State.Feed, Message.Next, State.Align, this::doFeedAndPick, Message.Next);
-        fsm.add(State.Feed, Message.Skip, State.Feed, this::doSkip, Message.Next);
-        fsm.add(State.Feed, Message.Abort, State.Cleanup, Message.Next);
-
-        // TODO: See notes on doFeedAndPick()
-        // fsm.add(State.Feed, Message.Next, State.Pick, this::doFeed, Message.Next);
-        // fsm.add(State.Feed, Message.Skip, State.Feed, this::doSkip, Message.Next);
-        // fsm.add(State.Feed, Message.Abort, State.Cleanup, Message.Next);
-        //
-        // fsm.add(State.Pick, Message.Next, State.Align, this::doPick, Message.Next);
-        // fsm.add(State.Pick, Message.Skip, State.Pick, this::doSkip, Message.Next);
-        // fsm.add(State.Pick, Message.Abort, State.Cleanup, Message.Next);
-
-        fsm.add(State.Align, Message.Next, State.Place, this::doAlign, Message.Next);
-        fsm.add(State.Align, Message.Skip, State.Align, this::doSkip, Message.Next);
-        fsm.add(State.Align, Message.Abort, State.Cleanup, Message.Next);
-
-        fsm.add(State.Place, Message.Next, State.Plan, this::doPlace);
-        fsm.add(State.Place, Message.Skip, State.Place, this::doSkip, Message.Next);
-        fsm.add(State.Place, Message.Abort, State.Cleanup, Message.Next);
-
-        fsm.add(State.Cleanup, Message.Next, State.Stopped, this::doCleanup, Message.Reset);
-
-        fsm.add(State.Stopped, Message.Reset, State.Uninitialized, this::doReset);
-    }
-
-    public synchronized void initialize(Job job) throws Exception {
-        this.job = job;
-        fsm.send(Message.Initialize);
-    }
-
-    public synchronized boolean next() throws Exception {
-
-        try{
-            fsm.send(Message.Next);
-        } catch (Exception e) {
-            this.fireJobState(this.machine.getSignalers(), AbstractJobProcessor.State.ERROR);
-            throw(e);
-        }
-
-
-        if (fsm.getState() == State.Stopped) {
-            /*
-             * If we've reached the Stopped state the process is complete. We reset the FSM and
-             * return false to indicate that we're finished.
-             */
-            fsm.send(Message.Reset);
-            return false;
-        }
-        else if (fsm.getState() == State.Plan && isJobComplete()) {
-            /*
-             * If we've reached the Plan state and there are no more placements to work on the job
-             * is complete. We send the Complete Message to start the cleanup process.
-             */
-            fsm.send(Message.Complete);
-            this.fireJobState(this.machine.getSignalers(), AbstractJobProcessor.State.FINISHED);
-            return false;
-        }
-
-        return true;
-    }
-
-    public synchronized void abort() throws Exception {
-        fsm.send(Message.Abort);
-    }
-
-    public synchronized void skip() throws Exception {
-        fsm.send(Message.Skip);
-    }
-
-    /*
-     * TODO Due to the Align Skip issue I think we'd be better off replacing this API with
-     * something like List<Message> getOptions(). This would return a list of options that the
-     * caller can take at a given step. Need to figure out a way to make this generic enough
-     * that other JP implementations can use it, thus it's probably not appropriate to just
-     * use Message, but instead maybe a PnpJobProcessor specific enum.
-     * Options would be things like:
-     *      * Skip Placement
-     *      * Try Later
-     *      * Retry Action
-     *      * Continue (Next)
-     *      
-     * Really just need to think about the way a user will want to respond to various error
-     * conditions that arise in each step and see if these can be generalized in a meaningful
-     * way.
-     */
-    public boolean canSkip() {
-        return fsm.canSend(Message.Skip);
-    }
-
-    /**
-     * Validate that there is a job set before allowing it to start.
-     * 
-     * @throws Exception
-     */
-    protected void doInitialize() throws Exception {
-        if (job == null) {
-            throw new Exception("Can't initialize with a null Job.");
-        }
-    }
-
-    /**
-     * Create some internal shortcuts to various buried objects.
-     * 
-     * Check for obvious setup errors in the job: Feeders are available and enabled, Placements all
-     * have valid parts, Parts all have height values set, Each part has at least one compatible
-     * nozzle tip.
-     * 
-     * Populate the jobPlacements list with all the placements that we'll perform for the entire
-     * job.
-     * 
-     * Safe-Z the machine, discard any currently picked parts.
-     * 
-     * @throws Exception
-     */
-    protected void doPreFlight() throws Exception {
-        startTime = System.currentTimeMillis();
-        totalPartsPlaced = 0;
-        
-        // Create some shortcuts for things that won't change during the run
-        this.machine = Configuration.get().getMachine();
-        this.head = this.machine.getDefaultHead();
-        this.jobPlacements.clear();
-        this.boardLocationFiducialOverrides.clear();
-
-        fireTextStatus("Checking job for setup errors.");
-
-        for (BoardLocation boardLocation : job.getBoardLocations()) {
-            // Only check enabled boards
-            if (!boardLocation.isEnabled()) {
-                continue;
-            }
-            for (Placement placement : boardLocation.getBoard().getPlacements()) {
-                // Ignore placements that aren't set to be placed
-                if (placement.getType() != Placement.Type.Place) {
-                    continue;
-                }
-
-                // Ignore placements that aren't on the side of the board we're processing.
-                if (placement.getSide() != boardLocation.getSide()) {
-                    continue;
-                }
-
-                JobPlacement jobPlacement = new JobPlacement(boardLocation, placement);
-
-                // Make sure the part is not null
-                if (placement.getPart() == null) {
-                    throw new Exception(String.format("Part not found for board %s, placement %s.",
-                            boardLocation.getBoard().getName(), placement.getId()));
-                }
-
-                // Verify that the part height is greater than zero. Catches a common configuration
-                // error.
-                if (placement.getPart().getHeight().getValue() <= 0D) {
-                    throw new Exception(String.format("Part height for %s must be greater than 0.",
-                            placement.getPart().getId()));
-                }
-
-                // Make sure there is at least one compatible nozzle tip available
-                findNozzleTip(head, placement.getPart());
-
-                // Make sure there is at least one compatible and enabled feeder available
-                findFeeder(machine, placement.getPart());
-
-                jobPlacements.add(jobPlacement);
-            }
-        }
-
-        // Everything looks good, so prepare the machine.
-        fireTextStatus("Preparing machine.");
-
-        // Safe Z the machine
-        head.moveToSafeZ();
-        // Discard any currently picked parts
-        discardAll(head);
-    }
-
-    protected void doFiducialCheck() throws Exception {
-        fireTextStatus("Performing fiducial checks.");
-
-        FiducialLocator locator = Configuration.get().getMachine().getFiducialLocator();
-        
-        if (job.isUsingPanel() && job.getPanels().get(0).isCheckFiducials()){
-        	Panel p = job.getPanels().get(0);
-        	
-        	BoardLocation boardLocation = job.getBoardLocations().get(0);
-        	
-        	Location location = locator.locateBoard(boardLocation, p.isCheckFiducials());
-        	boardLocationFiducialOverrides.put(boardLocation, location);
-        	Logger.debug("Panel Fiducial check for {}", boardLocation);
-        }
-        
-        for (BoardLocation boardLocation : job.getBoardLocations()) {
-            if (!boardLocation.isEnabled()) {
-                continue;
-            }
-            if (!boardLocation.isCheckFiducials()) {
-                continue;
-            }
-            Location location = locator.locateBoard(boardLocation);
-            boardLocationFiducialOverrides.put(boardLocation, location);
-            Logger.debug("Fiducial check for {}", boardLocation);
-        }
-    }
-    
-    protected void doIndividualFiducialCheck(BoardLocation boardLocation) throws Exception {
-        fireTextStatus("Performing individual fiducial check.");
-
-        FiducialLocator locator = Configuration.get().getMachine().getFiducialLocator();
-        
-        Location location = locator.locateBoard(boardLocation);
-        boardLocationFiducialOverrides.put(boardLocation, location);
-        Logger.debug("Fiducial check for {}", boardLocation);
-    }
-
-    /**
-     * Description of the planner:
-     * 
-     * 1. Create a List<List<JobPlacement>> where each List<JobPlacement> is a List of JobPlacements
-     * that the corresponding (in order) Nozzle can handle in Nozzle order.
-     * 
-     * In addition, each List<JobPlacement> contains one instance of null which represents a
-     * solution where that Nozzle does not perform a placement.
-     * 
-     * 2. Create the Cartesian product of all of the List<JobPlacement>. The resulting List<List
-     * <JobPlacement>> represents possible solutions for a single cycle with each JobPlacement
-     * corresponding to a Nozzle.
-     * 
-     * 3. Filter out any solutions where the same JobPlacement is represented more than once. We
-     * don't want more than one Nozzle trying to place the same Placement.
-     * 
-     * 4. Sort the solutions by fewest nulls followed by fewest nozzle changes. The result is that
-     * we prefer solutions that use more nozzles in a cycle and require fewer nozzle changes.
-     * 
-     * Note: TODO: Originally planned to have this sort by part height but that went out the window
-     * during development. Need to think about how to best combine the height requirement with the
-     * want to fill all nozzles and perform minimal nozzle changes. Based on IRC discussion, the
-     * part height thing might be a red herring - most machines will have enough Z to place all
-     * parts regardless of height order.
-     */
-    protected void doPlan() throws Exception {
-        plannedPlacements.clear();
-
-        fireTextStatus("Planning placements.");
-
-        // Get the list of unfinished placements and sort them by part height.
-        List<JobPlacement> jobPlacements = getPendingJobPlacements().stream()
-                .sorted(Comparator.comparing(JobPlacement::getPartHeight))
-                .collect(Collectors.toList());
-
-        if (jobPlacements.isEmpty()) {
-            return;
-        }
-
-        // Create a List of Lists of JobPlacements that each Nozzle can handle, including
-        // one instance of null per Nozzle. The null indicates a possible "no solution"
-        // for that Nozzle.
-        List<List<JobPlacement>> solutions = head.getNozzles().stream().map(nozzle -> {
-            return Stream.concat(jobPlacements.stream().filter(jobPlacement -> {
-                return nozzleCanHandle(nozzle, jobPlacement.placement.getPart());
-            }), Stream.of((JobPlacement) null)).collect(Collectors.toList());
-        }).collect(Collectors.toList());
-
-        // Get the cartesian product of those Lists
-        List<JobPlacement> result = Collect.cartesianProduct(solutions).stream()
-                // Filter out any results that contains the same JobPlacement more than once
-                .filter(list -> {
-                    // Note: A previous version of this code just dumped everything into a
-                    // set and compared the size. This worked for two nozzles since there would
-                    // never be more than two nulls, but for > 2 nozzles there will always be a
-                    // solution that has > 2 nulls, which means the size will never match.
-                    // This version of the code ignores the nulls (since they are valid
-                    // solutions) and instead only checks for duplicate valid JobPlacements.
-                    // There is probably a more clever way to do this, but it isn't coming
-                    // to me at the moment.
-                    HashSet<JobPlacement> set = new HashSet<>();
-                    for (JobPlacement jp : list) {
-                        if (jp == null) {
-                            continue;
-                        }
-                        if (set.contains(jp)) {
-                            return false;
-                        }
-                        set.add(jp);
-                    }
-                    return true;
-                })
-                // Sort by the solutions that contain the fewest nulls followed by the
-                // solutions that require the fewest nozzle changes.
-                .sorted(byFewestNulls.thenComparing(byFewestNozzleChanges))
-                // And return the top result.
-                .findFirst().orElse(null);
-
-        // Now we have a solution, so apply it to the nozzles and plan the placements.
-        for (Nozzle nozzle : head.getNozzles()) {
-            // The solution is in Nozzle order, so grab the next one.
-            JobPlacement jobPlacement = result.remove(0);
-            if (jobPlacement == null) {
-                continue;
-            }
-            jobPlacement.status = Status.Processing;
-            plannedPlacements.add(new PlannedPlacement(nozzle, jobPlacement));
-        }
-
-        Logger.debug("Planned placements {}", plannedPlacements);
-    }
-
-    protected void doChangeNozzleTip() throws Exception {
-        for (PlannedPlacement plannedPlacement : plannedPlacements) {
-            if (plannedPlacement.stepComplete) {
-                continue;
-            }
-
-            Nozzle nozzle = plannedPlacement.nozzle;
-            JobPlacement jobPlacement = plannedPlacement.jobPlacement;
-            Placement placement = jobPlacement.placement;
-            Part part = placement.getPart();
-
-            // If the currently loaded NozzleTip can handle the Part we're good.
-            if (nozzle.getNozzleTip() != null && nozzle.getNozzleTip().canHandle(part)) {
-                Logger.debug("No nozzle change needed for nozzle {}", nozzle);
-                plannedPlacement.stepComplete = true;
-                continue;
-            }
-
-            fireTextStatus("Changing nozzle tip on nozzle %s.", nozzle.getId());
-
-            // Otherwise find a compatible tip and load it
-            NozzleTip nozzleTip = findNozzleTip(nozzle, part);
-            Logger.debug("Change nozzle tip on {} from {} to {}",
-                    new Object[] {nozzle, nozzle.getNozzleTip(), nozzleTip});
-            nozzle.unloadNozzleTip();
-            nozzle.loadNozzleTip(nozzleTip);
-
-            // Mark this step as complete
-            plannedPlacement.stepComplete = true;
-        }
-
-        clearStepComplete();
-    }
-
-    /*
-     * TODO: This method is a compromise due to time constraints. Below, there is doFeed and doPick,
-     * which were intended to be used in sequence. I realized too late that I had made an error in
-     * designing the FSM and for multiple nozzles it was doing feed, feed, pick, pick instead of
-     * feed, pick, feed, pick. The latter is correct while the former is useless. Since I need to
-     * release this feature before Maker Faire I've decided to just combine the methods to get this
-     * done.
-     * 
-     * The whole FSM system needs to be reconsidered. There are two main things to consider: 1.
-     * current FSM cannot handle transitions within action methods. If it could then we could have
-     * doFeed process one PlannedPlacement, continue to Pick and then have Pick either loop back to
-     * Feed if there are more PlannedPlacements or continue to Align if not. I don't love this idea
-     * because it makes the FSM non-deterministic and thus harder to reason about.
-     * 
-     * 2. An ideal system would treat each step that required actions for multiple PlannedPlacements
-     * as their own FSM, producing a hierarchy of FSMs. I've also seen this idea referred to as
-     * "fork and join" FSMs and I have brainstormed this type of system a bit in the image at:
-     * https://imgur.com/a/63Y1t
-     */
-    protected void doFeedAndPick() throws Exception {
-        for (PlannedPlacement plannedPlacement : plannedPlacements) {
-            if (plannedPlacement.stepComplete) {
-                continue;
-            }
-            Nozzle nozzle = plannedPlacement.nozzle;
-            JobPlacement jobPlacement = plannedPlacement.jobPlacement;
-            Placement placement = jobPlacement.placement;
-            Part part = placement.getPart();
-
-            if (!plannedPlacement.fed) {
-                Exception lastError = null;
-                Feeder lastErrorFeeder = null;
-                while (true) {
-                    // Find a compatible, enabled feeder
-                    Feeder feeder;
-                    try {
-                        feeder = findFeeder(machine, part);
-                    }
-                    catch (Exception e) {
-                        if (lastError != null) {
-                            throw new Exception(String.format("Unable to feed %s. Feeder %s: %s.", 
-                                    part.getId(), 
-                                    lastErrorFeeder.getName(), 
-                                    lastError.getMessage()), 
-                                lastError);
-                        }
-                        else {
-                            throw new Exception(String.format("Unable to feed %s. No enabled feeder found.", part.getId()));
-                        }
-                    }
-                    plannedPlacement.feeder = feeder;
-
-                    // Feed the part
-                    try {
-                        // Try to feed the part. If it fails, retry the specified number of times
-                        // before
-                        // giving up.
-                        retry(1 + feeder.getRetryCount(), () -> {
-                            fireTextStatus("Feeding %s from %s for %s.", part.getId(),
-                                    feeder.getName(), placement.getId());
-                            Logger.debug("Attempt Feed {} from {} with {}.",
-                                    new Object[] {part, feeder, nozzle});
-
-                            feeder.feed(nozzle);
-
-                            Logger.debug("Fed {} from {} with {}.",
-                                    new Object[] {part, feeder, nozzle});
-                        });
-
-                        break;
-                    }
-                    catch (Exception e) {
-                        Logger.debug("Feed {} from {} with {} failed!",
-                                new Object[] {part, feeder, nozzle});
-                        // If the feed fails, disable the feeder and continue. If there are no
-                        // more valid feeders the findFeeder() call above will throw and exit the
-                        // loop.
-                        feeder.setEnabled(false);
-                        lastErrorFeeder = feeder;
-                        lastError = e;
-                    }
-                }
-                plannedPlacement.fed = true;
-            }
-
-            // Get the feeder that was used to feed
-            Feeder feeder = plannedPlacement.feeder;
-
-            // Move to the pick location
-            MovableUtils.moveToLocationAtSafeZ(nozzle, feeder.getPickLocation());
-
-            fireTextStatus("Picking %s from %s for %s.", part.getId(), feeder.getName(),
-                    placement.getId());
-            
-            ++totalPartsPlaced;
-
-            // Pick
-            nozzle.pick(part);
-
-            // Retract
-            nozzle.moveToSafeZ();
-
-            Logger.debug("Pick {} from {} with {}", part, feeder, nozzle);
-
-            if (feeder != null) {
-                feeder.postPick(nozzle);
-            }
-
-            plannedPlacement.stepComplete = true;
-        }
-
-        clearStepComplete();
-    }
-
-    protected void doAlign() throws Exception {
-        for (PlannedPlacement plannedPlacement : plannedPlacements) {
-            if (plannedPlacement.stepComplete) {
-                continue;
-            }
-            Nozzle nozzle = plannedPlacement.nozzle;
-            JobPlacement jobPlacement = plannedPlacement.jobPlacement;
-            Placement placement = jobPlacement.placement;
-            Part part = placement.getPart();
-            fireTextStatus("Aligning %s for %s.", part.getId(), placement.getId());
-            PartAlignment.PartAlignmentOffset alignmentOffset = machine.getPartAlignment().findOffsets(part, jobPlacement.boardLocation, placement.getLocation(), nozzle);
-            plannedPlacement.alignmentOffsets = alignmentOffset;
-
-            Logger.debug("Align {} with {}", part, nozzle);
-
-            plannedPlacement.stepComplete = true;
-        }
-
-        clearStepComplete();
-    }
-
-    protected void doPlace() throws Exception {
-        for (PlannedPlacement plannedPlacement : plannedPlacements) {
-            if (plannedPlacement.stepComplete) {
-                continue;
-            }
-            Nozzle nozzle = plannedPlacement.nozzle;
-            JobPlacement jobPlacement = plannedPlacement.jobPlacement;
-            Placement placement = jobPlacement.placement;
-            Part part = placement.getPart();
-            BoardLocation boardLocation = plannedPlacement.jobPlacement.boardLocation;
-            //Check if the individual piece has a fiducial check and check to see if the board is enabled
-            if(jobPlacement.placement.getCheckFids()&&jobPlacement.boardLocation.isEnabled()) {
-                doIndividualFiducialCheck(jobPlacement.boardLocation);
-            }
-
-            // Check if there is a fiducial override for the board location and if so, use it.
-            if (boardLocationFiducialOverrides.containsKey(boardLocation)) {
-                BoardLocation boardLocation2 = new BoardLocation(boardLocation.getBoard());
-                boardLocation2.setSide(boardLocation.getSide());
-                boardLocation2.setLocation(boardLocationFiducialOverrides.get(boardLocation));
-                boardLocation = boardLocation2;
-            }
-            Location placementLocation =
-                    Utils2D.calculateBoardPlacementLocation(boardLocation, placement.getLocation());
-
-            // If there are alignment offsets update the placement location with them
-            if (plannedPlacement.alignmentOffsets != null) {
-
-                /*
-                        preRotated means during alignment we have already rotated the component
-                        - this is useful for say an external rotating stage that the component is
-                        placed on, rotated to correct placement angle, and then picked up again.
-                 */
-                if(plannedPlacement.alignmentOffsets.getPreRotated())
-                {
-                    Location location = placementLocation;
-                    location = location.derive(null, null, null,
-                            plannedPlacement.alignmentOffsets.getLocation().getRotation());
-                    placementLocation = location;
-                }
-                else
-                {
-                    Location alignmentOffsets = plannedPlacement.alignmentOffsets.getLocation();
-                    // Rotate the point 0,0 using the alignment offsets as a center point by the angle
-                    // that is
-                    // the difference between the alignment angle and the calculated global
-                    // placement angle.
-                    Location location =
-                            new Location(LengthUnit.Millimeters).rotateXyCenterPoint(alignmentOffsets,
-                                    placementLocation.getRotation() - alignmentOffsets.getRotation());
-
-                    // Set the angle to the difference mentioned above, aligning the part to the
-                    // same angle as
-                    // the placement.
-                    location = location.derive(null, null, null,
-                            placementLocation.getRotation() - alignmentOffsets.getRotation());
-
-                    // Add the placement final location to move our local coordinate into global
-                    // space
-                    location = location.add(placementLocation);
-
-                    // Subtract the alignment offsets to move the part to the final location,
-                    // instead of
-                    // the nozzle.
-                    location = location.subtract(alignmentOffsets);
-
-                    placementLocation = location;
-                }
-            }
-
-            // Add the part's height to the placement location
-            placementLocation = placementLocation.add(new Location(part.getHeight().getUnits(), 0,
-                    0, part.getHeight().getValue(), 0));
-
-            // Move to the placement location
-            MovableUtils.moveToLocationAtSafeZ(nozzle, placementLocation);
-
-            fireTextStatus("Placing %s for %s.", part.getId(), placement.getId());
-
-            // Place the part
-            nozzle.place();
-
-            // Retract
-            nozzle.moveToSafeZ();
-
-            // Mark the placement as finished
-            jobPlacement.status = Status.Complete;
-
-            plannedPlacement.stepComplete = true;
-
-            Logger.debug("Place {} with {}", part, nozzle.getName());
-        }
-
-        clearStepComplete();
-    }
-
-    protected void doCleanup() throws Exception {
-        fireTextStatus("Cleaning up.");
-
-        // Safe Z the machine
-        head.moveToSafeZ();
-        
-        // Discard any currently picked parts
-        discardAll(head);
-
-        // Safe Z the machine
-        head.moveToSafeZ();
-
-        if (parkWhenComplete) {
-            fireTextStatus("Park nozzle.");
-            MovableUtils.moveToLocationAtSafeZ(head.getDefaultNozzle(), head.getParkLocation());
-        }
-        
-        double dtSec = (System.currentTimeMillis() - startTime)/1000.0;
-        DecimalFormat df = new DecimalFormat("###,###.0");
-        
-        Logger.info("Job finished {} parts in {} sec. This is {} pph", totalPartsPlaced, df.format(dtSec), df.format(totalPartsPlaced / (dtSec / 3600.0)));
-    }
-
-    protected void doReset() throws Exception {
-        this.job = null;
-    }
-
-    /**
-     * Discard the picked part, if any. Remove the currently processing PlannedPlacement from the
-     * list and mark the JobPlacement as Skipped.
-     * 
-     * @throws Exception
-     */
-    protected void doSkip() throws Exception {
-        if (plannedPlacements.size() > 0) {
-            PlannedPlacement plannedPlacement = plannedPlacements.remove(0);
-            JobPlacement jobPlacement = plannedPlacement.jobPlacement;
-            Nozzle nozzle = plannedPlacement.nozzle;
-            discard(nozzle);
-            jobPlacement.status = Status.Skipped;
-            Logger.debug("Skipped {}", jobPlacement.placement);
-        }
-    }
-
-    protected void clearStepComplete() {
-        for (PlannedPlacement plannedPlacement : plannedPlacements) {
-            plannedPlacement.stepComplete = false;
-        }
-    }
-
-    protected List<JobPlacement> getPendingJobPlacements() {
-        return this.jobPlacements.stream().filter((jobPlacement) -> {
-            return jobPlacement.status == Status.Pending;
-        }).collect(Collectors.toList());
-    }
-
-    protected boolean isJobComplete() {
-        return getPendingJobPlacements().isEmpty();
-    }
-    
-    @Override
-    public Wizard getConfigurationWizard() {
-        return new ReferencePnpJobProcessorConfigurationWizard(this);
-    }
-    
-    public boolean isParkWhenComplete() {
-        return parkWhenComplete;
-    }
-
-    public void setParkWhenComplete(boolean parkWhenComplete) {
-        this.parkWhenComplete = parkWhenComplete;
-    }
-    
-    public List<JobPlacement> getJobPlacementsById(String id) { 
-        return jobPlacements.stream().filter((jobPlacement) -> {
-            return jobPlacement.toString() == id;
-        }).collect(Collectors.toList()); 
-    } 
-    
-    public List<JobPlacement> getJobPlacementsById(String id, Status status) {
-        return jobPlacements.stream().filter((jobPlacement) -> {
-            return jobPlacement.toString() == id && jobPlacement.status == status;
-        }).collect(Collectors.toList());
-    }
-
-    // Sort a List<JobPlacement> by the number of nulls it contains in ascending order.
-    Comparator<List<JobPlacement>> byFewestNulls = (a, b) -> {
-        return Collections.frequency(a, null) - Collections.frequency(b, null);
-    };
-
-    // Sort a List<JobPlacement> by the number of nozzle changes it will require in
-    // descending order.
-    Comparator<List<JobPlacement>> byFewestNozzleChanges = (a, b) -> {
-        int countA = 0, countB = 0;
-        for (int i = 0; i < head.getNozzles().size(); i++) {
-            Nozzle nozzle = head.getNozzles().get(i);
-            JobPlacement jpA = a.get(i);
-            JobPlacement jpB = b.get(i);
-            if (nozzle.getNozzleTip() == null) {
-                countA++;
-                countB++;
-                continue;
-            }
-            if (jpA != null && !nozzle.getNozzleTip().canHandle(jpA.placement.getPart())) {
-                countA++;
-            }
-            if (jpB != null && !nozzle.getNozzleTip().canHandle(jpB.placement.getPart())) {
-                countB++;
-            }
-        }
-        return countA - countB;
-    };
-
-}
->>>>>>> 380bd9b8
+//}