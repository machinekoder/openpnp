package org.openpnp.machine.reference.driver;

import java.io.IOException;
import java.util.ArrayList;
import java.util.Arrays;
import java.util.HashSet;
import java.util.List;
import java.util.Locale;
import java.util.Set;
import java.util.concurrent.LinkedBlockingQueue;
import java.util.concurrent.TimeUnit;
import java.util.concurrent.TimeoutException;
import java.util.regex.Matcher;
import java.util.regex.Pattern;

import org.openpnp.machine.reference.ReferenceActuator;
import org.openpnp.machine.reference.ReferenceDriver;
import org.openpnp.machine.reference.ReferenceHead;
import org.openpnp.machine.reference.ReferenceHeadMountable;
import org.openpnp.machine.reference.ReferenceNozzle;
import org.openpnp.model.LengthUnit;
import org.openpnp.model.Location;
import org.openpnp.spi.HeadMountable;
import org.openpnp.spi.PropertySheetHolder;
import org.openpnp.spi.base.SimplePropertySheetHolder;
import org.simpleframework.xml.Attribute;
import org.simpleframework.xml.Element;
import org.simpleframework.xml.ElementList;
import org.simpleframework.xml.core.Commit;
import org.slf4j.Logger;
import org.slf4j.LoggerFactory;

public class GcodeDriver extends AbstractSerialPortDriver implements Runnable {
    private static final Logger logger = LoggerFactory.getLogger(GcodeDriver.class);

    @Attribute(required = false)
    protected LengthUnit units = LengthUnit.Millimeters;

    @Attribute(required = false)
    protected int maxFeedRate = 1000;

    @Attribute(required = false)
    protected int timeoutMilliseconds = 5000;

    @Attribute(required = false)
    protected int connectWaitTimeMilliseconds = 0;

    @Element(required = false)
    protected Location homeLocation = null;

    @Element(required = false)
    protected String commandConfirmRegex = null;

    @Element(required = false)
    protected String connectCommand = null;

    @Element(required = false)
    protected String enableCommand = null;

    @Element(required = false)
    protected String disableCommand = null;

    @Element(required = false)
    protected String homeCommand = null;

    /**
     * This command has special handling for the X, Y, Z and Rotation variables. If the move does
     * not change one of these variables that variable is replaced with the empty string, removing
     * it from the command. This allows Gcode to be sent containing only the components that are
     * being used which is important for some controllers when moving an "extruder" for the C axis.
     * The end result is that if a move contains only a change in the C axis only the C axis value
     * will be sent.
     */
    @Element(required = false)
    protected String moveToCommand = null;

    @Element(required = false)
    protected String moveToCompleteRegex = null;

    @Element(required = false)
    protected String pickCommand = null;

    @Element(required = false)
    protected String placeCommand = null;

    @Element(required = false)
    protected String actuateBooleanCommand = null;

    @Element(required = false)
    protected String actuateDoubleCommand = null;

    @ElementList(required = false)
    protected List<ReferenceDriver> subDrivers = new ArrayList<>();

    @ElementList(required = false)
    protected List<Axis> axes = new ArrayList<>();

    private Thread readerThread;
    private boolean disconnectRequested;
    private boolean connected;
    private LinkedBlockingQueue<String> responseQueue = new LinkedBlockingQueue<>();

    @Commit
    public void commit() {
        if (axes.isEmpty()) {
            double x = 0, y = 0, z = 0, rotation = 0;
            if (this.homeLocation != null) {
                x = homeLocation.getX();
                y = homeLocation.getY();
                z = homeLocation.getZ();
                rotation = homeLocation.getRotation();
                this.homeLocation = null;
            }
            axes.add(new Axis("x", Axis.Type.X, x, "*"));
            axes.add(new Axis("y", Axis.Type.Y, y, "*"));
            axes.add(new Axis("z", Axis.Type.Z, z, "*"));
            axes.add(new Axis("rotation", Axis.Type.Rotation, rotation, "*"));
        }
    }

    public synchronized void connect() throws Exception {
        super.connect();

        connected = false;
        readerThread = new Thread(this);
        readerThread.start();

        // Wait a bit while the controller starts up
        Thread.sleep(connectWaitTimeMilliseconds);

        // Consume any startup messages
        try {
            while (!sendCommand(null, 250).isEmpty());
        }
        catch (Exception e) {

        }

        // Disable the machine
        setEnabled(false);

        // Send startup Gcode
        sendGcode(connectCommand);

        connected = true;
    }

    @Override
    public void setEnabled(boolean enabled) throws Exception {
        if (enabled && !connected) {
            connect();
        }
        if (connected) {
            if (enabled) {
                sendGcode(enableCommand);
            }
            else {
                sendGcode(disableCommand);
            }
        }

        for (ReferenceDriver driver : subDrivers) {
            driver.setEnabled(enabled);
        }
    }

    @Override
    public void home(ReferenceHead head) throws Exception {
        // Home is sent with an infinite timeout since it's tough to tell how long it will
        // take.
        String command = homeCommand;
        command = substituteVariable(command, "Id", head.getId());
        command = substituteVariable(command, "Name", head.getName());
        sendGcode(command, -1);

        for (Axis axis : axes) {
            axis.setCoordinate(axis.getHomeCoordinate());
        }

        for (ReferenceDriver driver : subDrivers) {
            driver.home(head);
        }
    }

    public Axis getAxis(HeadMountable hm, Axis.Type type) {
        for (Axis axis : axes) {
            if (axis.getType() == type && (axis.getHeadMountableIds().contains("*")
                    || axis.getHeadMountableIds().contains(hm.getId()))) {
                return axis;
            }
        }
        return null;
    }

    @Override
    public Location getLocation(ReferenceHeadMountable hm) {
        Axis xAxis = getAxis(hm, Axis.Type.X);
        Axis yAxis = getAxis(hm, Axis.Type.Y);
        Axis zAxis = getAxis(hm, Axis.Type.Z);
        Axis rotationAxis = getAxis(hm, Axis.Type.Rotation);

        Location location =
                new Location(units, xAxis == null ? 0 : xAxis.getTransformedCoordinate(hm),
                        yAxis == null ? 0 : yAxis.getTransformedCoordinate(hm),
                        zAxis == null ? 0 : zAxis.getTransformedCoordinate(hm),
                        rotationAxis == null ? 0 : rotationAxis.getTransformedCoordinate(hm))
                                .add(hm.getHeadOffsets());
        return location;
    }

    @Override
    public void moveTo(ReferenceHeadMountable hm, Location location, double speed)
            throws Exception {
        location = location.convertToUnits(units);

        location = location.subtract(hm.getHeadOffsets());

        double x = location.getX();
        double y = location.getY();
        double z = location.getZ();
        double rotation = location.getRotation();

        Axis xAxis = getAxis(hm, Axis.Type.X);
        Axis yAxis = getAxis(hm, Axis.Type.Y);
        Axis zAxis = getAxis(hm, Axis.Type.Z);
        Axis rotationAxis = getAxis(hm, Axis.Type.Rotation);

        // Handle NaNs, which means don't move this axis for this move. We set the appropriate
        // axis reference to null, which we'll check for later.
        if (Double.isNaN(x)) {
            xAxis = null;
        }
        if (Double.isNaN(y)) {
            yAxis = null;
        }
        if (Double.isNaN(z)) {
            zAxis = null;
        }
        if (Double.isNaN(rotation)) {
            rotationAxis = null;
        }

        // If no axes are included in the move, there's nothing to do, so just return.
        if (xAxis == null && yAxis == null && zAxis == null && rotationAxis == null) {
            return;
        }

        // For each included axis, if the axis has a transform, transform the target coordinate to
        // it's raw value.
        if (xAxis != null && xAxis.getTransform() != null) {
            x = xAxis.getTransform().toRaw(xAxis, hm, x);
        }
        if (yAxis != null && yAxis.getTransform() != null) {
            y = yAxis.getTransform().toRaw(yAxis, hm, y);
        }
        if (zAxis != null && zAxis.getTransform() != null) {
            z = zAxis.getTransform().toRaw(zAxis, hm, z);
        }
        if (rotationAxis != null && rotationAxis.getTransform() != null) {
            rotation = rotationAxis.getTransform().toRaw(rotationAxis, hm, rotation);
        }

        boolean emptyMove = true;

        String command = moveToCommand;
        command = substituteVariable(command, "Id", hm.getId());
        command = substituteVariable(command, "Name", hm.getName());
        command = substituteVariable(command, "FeedRate", maxFeedRate * speed);

        if (xAxis == null || xAxis.getCoordinate() == x) {
            command = substituteVariable(command, "X", null);
        }
        else {
            command = substituteVariable(command, "X", x);
            emptyMove = false;
            if (xAxis.getPreMoveCommand() != null) {
                sendGcode(xAxis.getPreMoveCommand());
            }
        }

        if (yAxis == null || yAxis.getCoordinate() == y) {
            command = substituteVariable(command, "Y", null);
        }
        else {
            command = substituteVariable(command, "Y", y);
            emptyMove = false;
            if (yAxis.getPreMoveCommand() != null) {
                sendGcode(yAxis.getPreMoveCommand());
            }
        }

        if (zAxis == null || zAxis.getCoordinate() == z) {
            command = substituteVariable(command, "Z", null);
        }
        else {
            command = substituteVariable(command, "Z", z);
            emptyMove = false;
            if (zAxis.getPreMoveCommand() != null) {
                sendGcode(zAxis.getPreMoveCommand());
            }
        }

        if (rotationAxis == null || rotationAxis.getCoordinate() == rotation) {
            command = substituteVariable(command, "Rotation", null);
        }
        else {
            command = substituteVariable(command, "Rotation", rotation);
            emptyMove = false;
            if (rotationAxis.getPreMoveCommand() != null) {
                sendGcode(rotationAxis.getPreMoveCommand());
            }
        }

        // No axes were included in the move, so there is nothing to do.
        if (emptyMove) {
            return;
        }

        List<String> responses = sendGcode(command);

        /*
         * If moveToCompleteRegex is specified we need to wait until we match the regex in a
         * response before continuing. We first search the initial responses from the command for
         * the regex. If it's not found we then collect responses for up to timeoutMillis while
         * searching the responses for the regex. As soon as it is matched we continue. If it's not
         * matched within the timeout we throw an Exception.
         */
        if (moveToCompleteRegex != null) {
            if (!containsMatch(responses, moveToCompleteRegex)) {
                long t = System.currentTimeMillis();
                boolean done = false;
                while (!done && System.currentTimeMillis() - t < timeoutMilliseconds) {
                    done = containsMatch(sendCommand(null, 250), moveToCompleteRegex);
                }
                if (!done) {
                    throw new Exception("Timed out waiting for move to complete.");
                }
            }
        }

        // And save the final values on the axes.
        if (xAxis != null) {
            xAxis.setCoordinate(x);
        }
        if (yAxis != null) {
            yAxis.setCoordinate(y);
        }
        if (zAxis != null) {
            zAxis.setCoordinate(z);
        }
        if (rotationAxis != null) {
            rotationAxis.setCoordinate(rotation);
        }

        for (ReferenceDriver driver : subDrivers) {
            driver.moveTo(hm, location, speed);
        }
    }

    private boolean containsMatch(List<String> responses, String regex) {
        for (String response : responses) {
            if (response.matches(regex)) {
                return true;
            }
        }
        return false;
    }

    @Override
    public void pick(ReferenceNozzle nozzle) throws Exception {
        String command = pickCommand;
        command = substituteVariable(command, "Id", nozzle.getId());
        command = substituteVariable(command, "Name", nozzle.getName());
        sendGcode(command);

        for (ReferenceDriver driver : subDrivers) {
            driver.pick(nozzle);
        }
    }

    @Override
    public void place(ReferenceNozzle nozzle) throws Exception {
        String command = placeCommand;
        command = substituteVariable(command, "Id", nozzle.getId());
        command = substituteVariable(command, "Name", nozzle.getName());
        sendGcode(command);

        for (ReferenceDriver driver : subDrivers) {
            driver.place(nozzle);
        }
    }


    @Override
    public void actuate(ReferenceActuator actuator, boolean on) throws Exception {
        String command = actuateBooleanCommand;
        command = substituteVariable(command, "Id", actuator.getId());
        command = substituteVariable(command, "Name", actuator.getName());
        command = substituteVariable(command, "Index", actuator.getIndex());
        command = substituteVariable(command, "BooleanValue", on);
        command = substituteVariable(command, "True", on ? on : null);
        command = substituteVariable(command, "False", on ? null : on);
        sendGcode(command);

        for (ReferenceDriver driver : subDrivers) {
            driver.actuate(actuator, on);
        }
    }

    @Override
    public void actuate(ReferenceActuator actuator, double value) throws Exception {
        String command = actuateDoubleCommand;
        command = substituteVariable(command, "Id", actuator.getId());
        command = substituteVariable(command, "Name", actuator.getName());
        command = substituteVariable(command, "Index", actuator.getIndex());
        command = substituteVariable(command, "DoubleValue", value);
        command = substituteVariable(command, "IntegerValue", (int) value);
        sendGcode(command);

        for (ReferenceDriver driver : subDrivers) {
            driver.actuate(actuator, value);
        }
    }

    public synchronized void disconnect() {
        disconnectRequested = true;
        connected = false;

        try {
            if (readerThread != null && readerThread.isAlive()) {
                readerThread.join();
            }
        }
        catch (Exception e) {
            logger.error("disconnect()", e);
        }

        try {
            super.disconnect();
        }
        catch (Exception e) {
            logger.error("disconnect()", e);
        }
        disconnectRequested = false;
    }

    @Override
    public void close() throws IOException {
        super.close();

        for (ReferenceDriver driver : subDrivers) {
            driver.close();
        }
    }

    protected List<String> sendGcode(String gCode) throws Exception {
        return sendGcode(gCode, timeoutMilliseconds);
    }

    protected List<String> sendGcode(String gCode, long timeout) throws Exception {
        if (gCode == null) {
            return new ArrayList<>();
        }
        List<String> responses = new ArrayList<>();
        for (String command : gCode.split("\n")) {
            command = command.trim();
            if (command.length() == 0) {
                continue;
            }
            responses.addAll(sendCommand(command, timeout));
        }
        return responses;
    }

    protected List<String> sendCommand(String command) throws Exception {
        return sendCommand(command, timeoutMilliseconds);
    }

    protected List<String> sendCommand(String command, long timeout) throws Exception {
        List<String> responses = new ArrayList<>();

        // Read any responses that might be queued up so that when we wait
        // for a response to a command we actually wait for the one we expect.
        responseQueue.drainTo(responses);

        logger.debug("sendCommand({}, {})...", command, timeout);

        // Send the command, if one was specified
        if (command != null) {
            logger.trace(">> " + command);
            output.write(command.getBytes());
            output.write("\n".getBytes());
        }

        // Collect responses till we find one with the confirmation or we timeout. Return
        // the collected responses.
        if (timeout == -1) {
            timeout = Long.MAX_VALUE;
        }
        long t = System.currentTimeMillis();
        boolean found = false;
        // Loop until we've timed out
        while (System.currentTimeMillis() - t < timeout) {
            // Wait to see if a response came in. We wait up until the number of millis remaining
            // in the timeout.
            String response = responseQueue.poll(timeout - (System.currentTimeMillis() - t),
                    TimeUnit.MILLISECONDS);
            // If no response yet, try again.
            if (response == null) {
                continue;
            }
            // Store the response that was received
            responses.add(response);
            // If the response is an ok or error we're done
            if (response.matches(commandConfirmRegex)) {
                found = true;
                break;
            }
        }
        // If a command was specified and no confirmation was found it's a timeout error.
        if (command != null && !found) {
            throw new Exception("Timeout waiting for response to " + command);
        }

        // Read any additional responses that came in after the initial one.
        responseQueue.drainTo(responses);

<<<<<<< HEAD
        logger.debug("sendCommand({}, {}) => {}",
                new Object[] {command, timeout == Long.MAX_VALUE ? -1 : timeout, responses});
=======
        logger.debug("sendCommand({}, {}) => {}", command, timeout == Long.MAX_VALUE ? -1 : timeout, responses);
>>>>>>> 57a2266b
        return responses;
    }

    public void run() {
        while (!disconnectRequested) {
            String line;
            try {
                line = readLine().trim();
            }
            catch (TimeoutException ex) {
                continue;
            }
            catch (IOException e) {
                logger.error("Read error", e);
                return;
            }
            line = line.trim();
            logger.trace("<< " + line);
            responseQueue.offer(line);
        }
    }

    /**
     * Find matches of variables in the format {Name:Format} and replace them with the specified
     * value formatted using String.format with the specified Format. Format is optional and
     * defaults to %s. A null value replaces the variable with "".
     */
    static protected String substituteVariable(String command, String name, Object value) {
        if (command == null) {
            return command;
        }
        StringBuffer sb = new StringBuffer();
        Matcher matcher = Pattern.compile("\\{(\\w+)(?::(.+?))?\\}").matcher(command);
        while (matcher.find()) {
            String n = matcher.group(1);
            if (!n.equals(name)) {
                continue;
            }
            String format = matcher.group(2);
            if (format == null) {
                format = "%s";
            }
            String v = "";
            if (value != null) {
                v = String.format((Locale) null, format, value);
            }
            matcher.appendReplacement(sb, v);
        }
        matcher.appendTail(sb);
        return sb.toString();
    }

    @Override
    public PropertySheetHolder[] getChildPropertySheetHolders() {
        ArrayList<PropertySheetHolder> children = new ArrayList<>();
        if (!subDrivers.isEmpty()) {
            children.add(new SimplePropertySheetHolder("Sub-Drivers", subDrivers));
        }
        return children.toArray(new PropertySheetHolder[] {});
    }

    public static class Axis {
        public enum Type {
            X,
            Y,
            Z,
            Rotation
        };

        @Attribute
        private String name;

        @Attribute
        private Type type;

        @Attribute(required = false)
        private double homeCoordinate = 0;

        @ElementList(required = false)
        private Set<String> headMountableIds = new HashSet<String>();

        @Element(required = false)
        private AxisTransform transform;

        @Element(required = false)
        private String preMoveCommand;

        /**
         * Stores the current value for this axis.
         */
        private double coordinate = 0;

        public Axis() {

        }

        public Axis(String name, Type type, double homeCoordinate, String... headMountableIds) {
            this.name = name;
            this.type = type;
            this.homeCoordinate = homeCoordinate;
            this.headMountableIds.addAll(Arrays.asList(headMountableIds));
        }

        public String getName() {
            return name;
        }

        public void setName(String name) {
            this.name = name;
        }

        public Type getType() {
            return type;
        }

        public void setType(Type type) {
            this.type = type;
        }

        public double getCoordinate() {
            return coordinate;
        }

        public void setCoordinate(double coordinate) {
            this.coordinate = coordinate;
        }

        public double getHomeCoordinate() {
            return homeCoordinate;
        }

        public void setHomeCoordinate(double homeCoordinate) {
            this.homeCoordinate = homeCoordinate;
        }

        public double getTransformedCoordinate(HeadMountable hm) {
            if (this.transform != null) {
                return transform.toTransformed(this, hm, this.coordinate);
            }
            return this.coordinate;
        }

        public Set<String> getHeadMountableIds() {
            return headMountableIds;
        }

        public void setHeadMountableIds(Set<String> headMountableIds) {
            this.headMountableIds = headMountableIds;
        }

        public AxisTransform getTransform() {
            return transform;
        }

        public void setTransform(AxisTransform transform) {
            this.transform = transform;
        }

        public String getPreMoveCommand() {
            return preMoveCommand;
        }

        public void setPreMoveCommand(String preMoveCommand) {
            this.preMoveCommand = preMoveCommand;
        }
    }

    public interface AxisTransform {
        /**
         * Transform the specified raw coordinate into it's corresponding transformed coordinate.
         * The transformed coordinate is what the user sees, while the raw coordinate is what the
         * motion controller sees.
         * 
         * @param hm
         * @param rawCoordinate
         * @return
         */
        public double toTransformed(Axis axis, HeadMountable hm, double rawCoordinate);

        /**
         * Transform the specified transformed coordinate into it's corresponding raw coordinate.
         * The transformed coordinate is what the user sees, while the raw coordinate is what the
         * motion controller sees.
         * 
         * @param hm
         * @param transformedCoordinate
         * @return
         */
        public double toRaw(Axis axis, HeadMountable hm, double transformedCoordinate);
    }

    /**
     * An AxisTransform for heads with dual linear Z axes powered by one motor. The two Z axes are
     * defined as normal and negated. Normal gets the raw coordinate value and negated gets the same
     * value negated. So, as normal moves up, negated moves down.
     */
    public static class NegatingTransform implements AxisTransform {
        @Element
        private String negatedHeadMountableId;

        @Override
        public double toTransformed(Axis axis, HeadMountable hm, double rawCoordinate) {
            if (hm.getId().equals(negatedHeadMountableId)) {
                return -rawCoordinate;
            }
            return rawCoordinate;
        }

        @Override
        public double toRaw(Axis axis, HeadMountable hm, double transformedCoordinate) {
            // Since we're just negating the value of the coordinate we can just
            // use the same function.
            return toTransformed(axis, hm, transformedCoordinate);
        }
    }
}<|MERGE_RESOLUTION|>--- conflicted
+++ resolved
@@ -2,11 +2,8 @@
 
 import java.io.IOException;
 import java.util.ArrayList;
-import java.util.Arrays;
-import java.util.HashSet;
 import java.util.List;
 import java.util.Locale;
-import java.util.Set;
 import java.util.concurrent.LinkedBlockingQueue;
 import java.util.concurrent.TimeUnit;
 import java.util.concurrent.TimeoutException;
@@ -18,15 +15,16 @@
 import org.openpnp.machine.reference.ReferenceHead;
 import org.openpnp.machine.reference.ReferenceHeadMountable;
 import org.openpnp.machine.reference.ReferenceNozzle;
+import org.openpnp.model.Identifiable;
 import org.openpnp.model.LengthUnit;
 import org.openpnp.model.Location;
-import org.openpnp.spi.HeadMountable;
+import org.openpnp.model.Named;
+import org.openpnp.spi.Nozzle;
 import org.openpnp.spi.PropertySheetHolder;
 import org.openpnp.spi.base.SimplePropertySheetHolder;
 import org.simpleframework.xml.Attribute;
 import org.simpleframework.xml.Element;
 import org.simpleframework.xml.ElementList;
-import org.simpleframework.xml.core.Commit;
 import org.slf4j.Logger;
 import org.slf4j.LoggerFactory;
 
@@ -44,9 +42,9 @@
 
     @Attribute(required = false)
     protected int connectWaitTimeMilliseconds = 0;
-
-    @Element(required = false)
-    protected Location homeLocation = null;
+    
+    @Element(required = false)
+    protected Location homeLocation = new Location(units, 0, 0, 0, 0);
 
     @Element(required = false)
     protected String commandConfirmRegex = null;
@@ -73,7 +71,7 @@
      */
     @Element(required = false)
     protected String moveToCommand = null;
-
+    
     @Element(required = false)
     protected String moveToCompleteRegex = null;
 
@@ -92,31 +90,11 @@
     @ElementList(required = false)
     protected List<ReferenceDriver> subDrivers = new ArrayList<>();
 
-    @ElementList(required = false)
-    protected List<Axis> axes = new ArrayList<>();
-
+    protected double x, y, z, c;
     private Thread readerThread;
     private boolean disconnectRequested;
     private boolean connected;
     private LinkedBlockingQueue<String> responseQueue = new LinkedBlockingQueue<>();
-
-    @Commit
-    public void commit() {
-        if (axes.isEmpty()) {
-            double x = 0, y = 0, z = 0, rotation = 0;
-            if (this.homeLocation != null) {
-                x = homeLocation.getX();
-                y = homeLocation.getY();
-                z = homeLocation.getZ();
-                rotation = homeLocation.getRotation();
-                this.homeLocation = null;
-            }
-            axes.add(new Axis("x", Axis.Type.X, x, "*"));
-            axes.add(new Axis("y", Axis.Type.Y, y, "*"));
-            axes.add(new Axis("z", Axis.Type.Z, z, "*"));
-            axes.add(new Axis("rotation", Axis.Type.Rotation, rotation, "*"));
-        }
-    }
 
     public synchronized void connect() throws Exception {
         super.connect();
@@ -173,38 +151,22 @@
         command = substituteVariable(command, "Name", head.getName());
         sendGcode(command, -1);
 
-        for (Axis axis : axes) {
-            axis.setCoordinate(axis.getHomeCoordinate());
-        }
-
+        x = homeLocation.getX();
+        y = homeLocation.getY();
+        z = homeLocation.getZ();
+        c = homeLocation.getRotation();
+        
         for (ReferenceDriver driver : subDrivers) {
             driver.home(head);
         }
     }
 
-    public Axis getAxis(HeadMountable hm, Axis.Type type) {
-        for (Axis axis : axes) {
-            if (axis.getType() == type && (axis.getHeadMountableIds().contains("*")
-                    || axis.getHeadMountableIds().contains(hm.getId()))) {
-                return axis;
-            }
-        }
-        return null;
-    }
-
     @Override
     public Location getLocation(ReferenceHeadMountable hm) {
-        Axis xAxis = getAxis(hm, Axis.Type.X);
-        Axis yAxis = getAxis(hm, Axis.Type.Y);
-        Axis zAxis = getAxis(hm, Axis.Type.Z);
-        Axis rotationAxis = getAxis(hm, Axis.Type.Rotation);
-
-        Location location =
-                new Location(units, xAxis == null ? 0 : xAxis.getTransformedCoordinate(hm),
-                        yAxis == null ? 0 : yAxis.getTransformedCoordinate(hm),
-                        zAxis == null ? 0 : zAxis.getTransformedCoordinate(hm),
-                        rotationAxis == null ? 0 : rotationAxis.getTransformedCoordinate(hm))
-                                .add(hm.getHeadOffsets());
+        Location location = new Location(units, x, y, z, c).add(hm.getHeadOffsets());
+        if (!(hm instanceof Nozzle)) {
+            location = location.derive(null, null, 0d, null);
+        }
         return location;
     }
 
@@ -218,145 +180,74 @@
         double x = location.getX();
         double y = location.getY();
         double z = location.getZ();
-        double rotation = location.getRotation();
-
-        Axis xAxis = getAxis(hm, Axis.Type.X);
-        Axis yAxis = getAxis(hm, Axis.Type.Y);
-        Axis zAxis = getAxis(hm, Axis.Type.Z);
-        Axis rotationAxis = getAxis(hm, Axis.Type.Rotation);
-
-        // Handle NaNs, which means don't move this axis for this move. We set the appropriate
-        // axis reference to null, which we'll check for later.
+        double c = location.getRotation();
+
+        // Only move Z if it's the Nozzle.
+        if (!(hm instanceof Nozzle)) {
+            z = Double.NaN;
+        }
+
+        // Handle NaNs, which means don't move this axis for this move.
         if (Double.isNaN(x)) {
-            xAxis = null;
+            x = this.x;
         }
         if (Double.isNaN(y)) {
-            yAxis = null;
+            y = this.y;
         }
         if (Double.isNaN(z)) {
-            zAxis = null;
-        }
-        if (Double.isNaN(rotation)) {
-            rotationAxis = null;
-        }
-
-        // If no axes are included in the move, there's nothing to do, so just return.
-        if (xAxis == null && yAxis == null && zAxis == null && rotationAxis == null) {
-            return;
-        }
-
-        // For each included axis, if the axis has a transform, transform the target coordinate to
-        // it's raw value.
-        if (xAxis != null && xAxis.getTransform() != null) {
-            x = xAxis.getTransform().toRaw(xAxis, hm, x);
-        }
-        if (yAxis != null && yAxis.getTransform() != null) {
-            y = yAxis.getTransform().toRaw(yAxis, hm, y);
-        }
-        if (zAxis != null && zAxis.getTransform() != null) {
-            z = zAxis.getTransform().toRaw(zAxis, hm, z);
-        }
-        if (rotationAxis != null && rotationAxis.getTransform() != null) {
-            rotation = rotationAxis.getTransform().toRaw(rotationAxis, hm, rotation);
-        }
-
-        boolean emptyMove = true;
-
-        String command = moveToCommand;
-        command = substituteVariable(command, "Id", hm.getId());
-        command = substituteVariable(command, "Name", hm.getName());
-        command = substituteVariable(command, "FeedRate", maxFeedRate * speed);
-
-        if (xAxis == null || xAxis.getCoordinate() == x) {
-            command = substituteVariable(command, "X", null);
-        }
-        else {
-            command = substituteVariable(command, "X", x);
-            emptyMove = false;
-            if (xAxis.getPreMoveCommand() != null) {
-                sendGcode(xAxis.getPreMoveCommand());
-            }
-        }
-
-        if (yAxis == null || yAxis.getCoordinate() == y) {
-            command = substituteVariable(command, "Y", null);
-        }
-        else {
-            command = substituteVariable(command, "Y", y);
-            emptyMove = false;
-            if (yAxis.getPreMoveCommand() != null) {
-                sendGcode(yAxis.getPreMoveCommand());
-            }
-        }
-
-        if (zAxis == null || zAxis.getCoordinate() == z) {
-            command = substituteVariable(command, "Z", null);
-        }
-        else {
-            command = substituteVariable(command, "Z", z);
-            emptyMove = false;
-            if (zAxis.getPreMoveCommand() != null) {
-                sendGcode(zAxis.getPreMoveCommand());
-            }
-        }
-
-        if (rotationAxis == null || rotationAxis.getCoordinate() == rotation) {
-            command = substituteVariable(command, "Rotation", null);
-        }
-        else {
-            command = substituteVariable(command, "Rotation", rotation);
-            emptyMove = false;
-            if (rotationAxis.getPreMoveCommand() != null) {
-                sendGcode(rotationAxis.getPreMoveCommand());
-            }
-        }
-
-        // No axes were included in the move, so there is nothing to do.
-        if (emptyMove) {
-            return;
-        }
-
-        List<String> responses = sendGcode(command);
-
-        /*
-         * If moveToCompleteRegex is specified we need to wait until we match the regex in a
-         * response before continuing. We first search the initial responses from the command for
-         * the regex. If it's not found we then collect responses for up to timeoutMillis while
-         * searching the responses for the regex. As soon as it is matched we continue. If it's not
-         * matched within the timeout we throw an Exception.
-         */
-        if (moveToCompleteRegex != null) {
-            if (!containsMatch(responses, moveToCompleteRegex)) {
-                long t = System.currentTimeMillis();
-                boolean done = false;
-                while (!done && System.currentTimeMillis() - t < timeoutMilliseconds) {
-                    done = containsMatch(sendCommand(null, 250), moveToCompleteRegex);
+            z = this.z;
+        }
+        if (Double.isNaN(c)) {
+            c = this.c;
+        }
+
+        if (this.x != x || this.y != y || this.z != z || this.c != c) {
+            String command = moveToCommand;
+            if (hm instanceof Identifiable) {
+                command = substituteVariable(command, "Id", ((Identifiable) hm).getId());
+            }
+            if (hm instanceof Named) {
+                command = substituteVariable(command, "Name", ((Named) hm).getName());
+            }
+            command = substituteVariable(command, "X", x == this.x ? null : x);
+            command = substituteVariable(command, "Y", y == this.y ? null : y);
+            command = substituteVariable(command, "Z", z == this.z ? null : z);
+            command = substituteVariable(command, "Rotation", c == this.c ? null : c);
+            command = substituteVariable(command, "FeedRate", maxFeedRate * speed);
+            
+            List<String> responses = sendGcode(command);
+            
+            /*
+             * If moveToCompleteRegex is specified we need to wait until we match the regex
+             * in a response before continuing. We first search the initial responses from the
+             * command for the regex. If it's not found we then collect responses for up to
+             * timeoutMillis while searching the responses for the regex. As soon as it is
+             * matched we continue. If it's not matched within the timeout we throw an Exception.
+             */
+            if (moveToCompleteRegex != null) {
+                if (!containsMatch(responses, moveToCompleteRegex)) {
+                    long t = System.currentTimeMillis();
+                    boolean done = false;
+                    while (!done && System.currentTimeMillis() - t < timeoutMilliseconds) {
+                        done = containsMatch(sendCommand(null, 250), moveToCompleteRegex); 
+                    }
+                    if (!done) {
+                        throw new Exception("Timed out waiting for move to complete.");
+                    }
                 }
-                if (!done) {
-                    throw new Exception("Timed out waiting for move to complete.");
-                }
-            }
-        }
-
-        // And save the final values on the axes.
-        if (xAxis != null) {
-            xAxis.setCoordinate(x);
-        }
-        if (yAxis != null) {
-            yAxis.setCoordinate(y);
-        }
-        if (zAxis != null) {
-            zAxis.setCoordinate(z);
-        }
-        if (rotationAxis != null) {
-            rotationAxis.setCoordinate(rotation);
-        }
+            }
+        }
+
+        this.x = x;
+        this.y = y;
+        this.z = z;
+        this.c = c;
 
         for (ReferenceDriver driver : subDrivers) {
             driver.moveTo(hm, location, speed);
         }
     }
-
+    
     private boolean containsMatch(List<String> responses, String regex) {
         for (String response : responses) {
             if (response.matches(regex)) {
@@ -368,7 +259,7 @@
 
     @Override
     public void pick(ReferenceNozzle nozzle) throws Exception {
-        String command = pickCommand;
+    	String command = pickCommand;
         command = substituteVariable(command, "Id", nozzle.getId());
         command = substituteVariable(command, "Name", nozzle.getName());
         sendGcode(command);
@@ -380,9 +271,9 @@
 
     @Override
     public void place(ReferenceNozzle nozzle) throws Exception {
-        String command = placeCommand;
+    	String command = placeCommand;
         command = substituteVariable(command, "Id", nozzle.getId());
-        command = substituteVariable(command, "Name", nozzle.getName());
+    	command = substituteVariable(command, "Name", nozzle.getName());
         sendGcode(command);
 
         for (ReferenceDriver driver : subDrivers) {
@@ -503,8 +394,8 @@
         while (System.currentTimeMillis() - t < timeout) {
             // Wait to see if a response came in. We wait up until the number of millis remaining
             // in the timeout.
-            String response = responseQueue.poll(timeout - (System.currentTimeMillis() - t),
-                    TimeUnit.MILLISECONDS);
+            String response =
+                    responseQueue.poll(timeout - (System.currentTimeMillis() - t), TimeUnit.MILLISECONDS);
             // If no response yet, try again.
             if (response == null) {
                 continue;
@@ -525,12 +416,7 @@
         // Read any additional responses that came in after the initial one.
         responseQueue.drainTo(responses);
 
-<<<<<<< HEAD
-        logger.debug("sendCommand({}, {}) => {}",
-                new Object[] {command, timeout == Long.MAX_VALUE ? -1 : timeout, responses});
-=======
         logger.debug("sendCommand({}, {}) => {}", command, timeout == Long.MAX_VALUE ? -1 : timeout, responses);
->>>>>>> 57a2266b
         return responses;
     }
 
@@ -591,159 +477,4 @@
         }
         return children.toArray(new PropertySheetHolder[] {});
     }
-
-    public static class Axis {
-        public enum Type {
-            X,
-            Y,
-            Z,
-            Rotation
-        };
-
-        @Attribute
-        private String name;
-
-        @Attribute
-        private Type type;
-
-        @Attribute(required = false)
-        private double homeCoordinate = 0;
-
-        @ElementList(required = false)
-        private Set<String> headMountableIds = new HashSet<String>();
-
-        @Element(required = false)
-        private AxisTransform transform;
-
-        @Element(required = false)
-        private String preMoveCommand;
-
-        /**
-         * Stores the current value for this axis.
-         */
-        private double coordinate = 0;
-
-        public Axis() {
-
-        }
-
-        public Axis(String name, Type type, double homeCoordinate, String... headMountableIds) {
-            this.name = name;
-            this.type = type;
-            this.homeCoordinate = homeCoordinate;
-            this.headMountableIds.addAll(Arrays.asList(headMountableIds));
-        }
-
-        public String getName() {
-            return name;
-        }
-
-        public void setName(String name) {
-            this.name = name;
-        }
-
-        public Type getType() {
-            return type;
-        }
-
-        public void setType(Type type) {
-            this.type = type;
-        }
-
-        public double getCoordinate() {
-            return coordinate;
-        }
-
-        public void setCoordinate(double coordinate) {
-            this.coordinate = coordinate;
-        }
-
-        public double getHomeCoordinate() {
-            return homeCoordinate;
-        }
-
-        public void setHomeCoordinate(double homeCoordinate) {
-            this.homeCoordinate = homeCoordinate;
-        }
-
-        public double getTransformedCoordinate(HeadMountable hm) {
-            if (this.transform != null) {
-                return transform.toTransformed(this, hm, this.coordinate);
-            }
-            return this.coordinate;
-        }
-
-        public Set<String> getHeadMountableIds() {
-            return headMountableIds;
-        }
-
-        public void setHeadMountableIds(Set<String> headMountableIds) {
-            this.headMountableIds = headMountableIds;
-        }
-
-        public AxisTransform getTransform() {
-            return transform;
-        }
-
-        public void setTransform(AxisTransform transform) {
-            this.transform = transform;
-        }
-
-        public String getPreMoveCommand() {
-            return preMoveCommand;
-        }
-
-        public void setPreMoveCommand(String preMoveCommand) {
-            this.preMoveCommand = preMoveCommand;
-        }
-    }
-
-    public interface AxisTransform {
-        /**
-         * Transform the specified raw coordinate into it's corresponding transformed coordinate.
-         * The transformed coordinate is what the user sees, while the raw coordinate is what the
-         * motion controller sees.
-         * 
-         * @param hm
-         * @param rawCoordinate
-         * @return
-         */
-        public double toTransformed(Axis axis, HeadMountable hm, double rawCoordinate);
-
-        /**
-         * Transform the specified transformed coordinate into it's corresponding raw coordinate.
-         * The transformed coordinate is what the user sees, while the raw coordinate is what the
-         * motion controller sees.
-         * 
-         * @param hm
-         * @param transformedCoordinate
-         * @return
-         */
-        public double toRaw(Axis axis, HeadMountable hm, double transformedCoordinate);
-    }
-
-    /**
-     * An AxisTransform for heads with dual linear Z axes powered by one motor. The two Z axes are
-     * defined as normal and negated. Normal gets the raw coordinate value and negated gets the same
-     * value negated. So, as normal moves up, negated moves down.
-     */
-    public static class NegatingTransform implements AxisTransform {
-        @Element
-        private String negatedHeadMountableId;
-
-        @Override
-        public double toTransformed(Axis axis, HeadMountable hm, double rawCoordinate) {
-            if (hm.getId().equals(negatedHeadMountableId)) {
-                return -rawCoordinate;
-            }
-            return rawCoordinate;
-        }
-
-        @Override
-        public double toRaw(Axis axis, HeadMountable hm, double transformedCoordinate) {
-            // Since we're just negating the value of the coordinate we can just
-            // use the same function.
-            return toTransformed(axis, hm, transformedCoordinate);
-        }
-    }
 }