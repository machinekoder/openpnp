/*
 * Copyright (C) 2011 Jason von Nieda <jason@vonnieda.org>
 * 
 * This file is part of OpenPnP.
 * 
 * OpenPnP is free software: you can redistribute it and/or modify it under the terms of the GNU
 * General Public License as published by the Free Software Foundation, either version 3 of the
 * License, or (at your option) any later version.
 * 
 * OpenPnP is distributed in the hope that it will be useful, but WITHOUT ANY WARRANTY; without even
 * the implied warranty of MERCHANTABILITY or FITNESS FOR A PARTICULAR PURPOSE. See the GNU General
 * Public License for more details.
 * 
 * You should have received a copy of the GNU General Public License along with OpenPnP. If not, see
 * <http://www.gnu.org/licenses/>.
 * 
 * For more information about OpenPnP visit http://openpnp.org
 */

package org.openpnp.machine.reference;

import java.io.IOException;
import java.util.ArrayList;
import java.util.Arrays;
import java.util.Collections;
import java.util.List;

import javax.swing.Action;

import org.openpnp.gui.support.PropertySheetWizardAdapter;
import org.openpnp.gui.support.Wizard;
import org.openpnp.machine.reference.camera.ImageCamera;
import org.openpnp.machine.reference.camera.OnvifIPCamera;
import org.openpnp.machine.reference.camera.OpenCvCamera;
import org.openpnp.machine.reference.camera.SimulatedUpCamera;
import org.openpnp.machine.reference.camera.Webcams;
import org.openpnp.machine.reference.driver.NullDriver;
import org.openpnp.machine.reference.feeder.ReferenceAutoFeeder;
import org.openpnp.machine.reference.feeder.ReferenceAutoFeederSlot;
import org.openpnp.machine.reference.feeder.ReferenceDragFeeder;
import org.openpnp.machine.reference.feeder.ReferenceLoosePartFeeder;
import org.openpnp.machine.reference.feeder.ReferenceStripFeeder;
import org.openpnp.machine.reference.feeder.ReferenceTrayFeeder;
import org.openpnp.machine.reference.feeder.ReferenceTubeFeeder;
import org.openpnp.machine.reference.psh.ActuatorsPropertySheetHolder;
import org.openpnp.machine.reference.psh.CamerasPropertySheetHolder;
import org.openpnp.machine.reference.vision.ReferenceBottomVision;
import org.openpnp.machine.reference.vision.ReferenceFiducialLocator;
import org.openpnp.machine.reference.wizards.ReferenceMachineConfigurationWizard;
import org.openpnp.spi.Actuator;
import org.openpnp.spi.Camera;
import org.openpnp.spi.Feeder;
import org.openpnp.spi.FiducialLocator;
import org.openpnp.spi.Head;
import org.openpnp.spi.Nozzle;
import org.openpnp.spi.PartAlignment;
import org.openpnp.spi.PasteDispenseJobProcessor;
import org.openpnp.spi.PnpJobProcessor;
import org.openpnp.spi.PropertySheetHolder;
import org.openpnp.spi.base.AbstractMachine;
import org.openpnp.spi.base.SimplePropertySheetHolder;
import org.pmw.tinylog.Logger;
import org.simpleframework.xml.Element;

public class ReferenceMachine extends AbstractMachine {


    @Element(required = false)
    private ReferenceDriver driver = new NullDriver();

    @Element(required = false)
    protected PnpJobProcessor pnpJobProcessor = new ReferencePnpJobProcessor();

    @Element(required = false)
    protected PasteDispenseJobProcessor pasteDispenseJobProcessor = new ReferencePasteDispenseJobProcessor();

    @Element(required = false)
    protected PasteDispenseJobProcessor glueDispenseJobProcessor = new ReferenceGlueDispenseJobProcessor();

    @Element(required = false)
    protected PartAlignment partAlignment = new ReferenceBottomVision();

    @Element(required = false)
    protected FiducialLocator fiducialLocator = new ReferenceFiducialLocator();

    private boolean enabled;

    private List<Class<? extends Feeder>> registeredFeederClasses = new ArrayList<>();

    public ReferenceDriver getDriver() {
        return driver;
    }

    public void setDriver(ReferenceDriver driver) throws Exception {
        if (driver != this.driver) {
            setEnabled(false);
            close();
        }
        this.driver = driver;
    }

    @Override
    public boolean isEnabled() {
        return enabled;
    }

    @Override
    public void setEnabled(boolean enabled) throws Exception {
        Logger.debug("setEnabled({})", enabled);
        if (enabled) {
            try {
                driver.setEnabled(true);
                this.enabled = true;
            }
            catch (Exception e) {
                fireMachineEnableFailed(e.getMessage());
                throw e;
            }
            fireMachineEnabled();
        }
        else {
            try {
                driver.setEnabled(false);
                this.enabled = false;
            }
            catch (Exception e) {
                fireMachineDisableFailed(e.getMessage());
                throw e;
            }
            fireMachineDisabled("User requested stop.");
        }
    }

    @Override
    public Wizard getConfigurationWizard() {
        return new ReferenceMachineConfigurationWizard(this);
    }

    @Override
    public String getPropertySheetHolderTitle() {
        return getClass().getSimpleName();
    }

    @Override
    public PropertySheetHolder[] getChildPropertySheetHolders() {
        ArrayList<PropertySheetHolder> children = new ArrayList<>();
        children.add(new SimplePropertySheetHolder("Signalers", getSignalers()));
        children.add(new SimplePropertySheetHolder("Feeders", getFeeders()));
        children.add(new SimplePropertySheetHolder("Heads", getHeads()));
        children.add(new CamerasPropertySheetHolder(null, "Cameras", getCameras(), null));
        children.add(new ActuatorsPropertySheetHolder(null, "Actuators", getActuators(), null));
        children.add(
                new SimplePropertySheetHolder("Driver", Collections.singletonList(getDriver())));
        children.add(new SimplePropertySheetHolder("Job Processors",
                Arrays.asList(getPnpJobProcessor()/* , getPasteDispenseJobProcessor() */)));

        List<PropertySheetHolder> vision = new ArrayList<>();
        vision.add(getPartAlignment());
        vision.add(getFiducialLocator());
        children.add(new SimplePropertySheetHolder("Vision", vision));
        return children.toArray(new PropertySheetHolder[] {});
    }

    @Override
    public Action[] getPropertySheetHolderActions() {
        // TODO Auto-generated method stub
        return null;
    }

    @Override
    public PropertySheet[] getPropertySheets() {
        return new PropertySheet[] {new PropertySheetWizardAdapter(getConfigurationWizard())};
    }

    public void registerFeederClass(Class<? extends Feeder> cls) {
        registeredFeederClasses.add(cls);
    }

    @Override
    public List<Class<? extends Feeder>> getCompatibleFeederClasses() {
        List<Class<? extends Feeder>> l = new ArrayList<>();
        l.add(ReferenceStripFeeder.class);
        l.add(ReferenceTrayFeeder.class);
        l.add(ReferenceDragFeeder.class);
        l.add(ReferenceTubeFeeder.class);
        l.add(ReferenceAutoFeeder.class);
<<<<<<< HEAD
        l.add(ReferenceAutoFeederSlot.class);
=======
        l.add(ReferenceLoosePartFeeder.class);
>>>>>>> 3b3f11e6
        l.addAll(registeredFeederClasses);
        return l;
    }

    @Override
    public List<Class<? extends Camera>> getCompatibleCameraClasses() {
        List<Class<? extends Camera>> l = new ArrayList<>();
        l.add(Webcams.class);
        l.add(OpenCvCamera.class);
        l.add(OnvifIPCamera.class);
        l.add(ImageCamera.class);
        l.add(SimulatedUpCamera.class);
        return l;
    }
    
    @Override
    public List<Class<? extends Nozzle>> getCompatibleNozzleClasses() {
        List<Class<? extends Nozzle>> l = new ArrayList<>();
        l.add(ReferenceNozzle.class);
        return l;
    }

    @Override
    public List<Class<? extends Actuator>> getCompatibleActuatorClasses() {
        List<Class<? extends Actuator>> l = new ArrayList<>();
        l.add(ReferenceActuator.class);
        return l;
    }

    @Override
    public void home() throws Exception {
        Logger.debug("home");
        super.home();
    }

    @Override
    public void close() throws IOException {
        try {
            driver.close();
        }
        catch (Exception e) {
            e.printStackTrace();
        }
        for (Camera camera : getCameras()) {
            try {
                camera.close();
            }
            catch (Exception e) {
                e.printStackTrace();
            }
        }
        for (Head head : getHeads()) {
            for (Camera camera : head.getCameras()) {
                try {
                    camera.close();
                }
                catch (Exception e) {
                    e.printStackTrace();
                }
            }
        }
    }

    @Override
    public PartAlignment getPartAlignment() {
        return partAlignment;
    }

    @Override
    public FiducialLocator getFiducialLocator() {
        return fiducialLocator;
    }

    @Override
    public PnpJobProcessor getPnpJobProcessor() {
        return pnpJobProcessor;
    }

    @Override
    public PasteDispenseJobProcessor getPasteDispenseJobProcessor() {
        return pasteDispenseJobProcessor;
    }

    @Override
    public PasteDispenseJobProcessor getGlueDispenseJobProcessor() {
        return glueDispenseJobProcessor;
    }

}<|MERGE_RESOLUTION|>--- conflicted
+++ resolved
@@ -184,11 +184,8 @@
         l.add(ReferenceDragFeeder.class);
         l.add(ReferenceTubeFeeder.class);
         l.add(ReferenceAutoFeeder.class);
-<<<<<<< HEAD
         l.add(ReferenceAutoFeederSlot.class);
-=======
         l.add(ReferenceLoosePartFeeder.class);
->>>>>>> 3b3f11e6
         l.addAll(registeredFeederClasses);
         return l;
     }
