--- conflicted
+++ resolved
@@ -70,11 +70,8 @@
 import org.openpnp.gui.importer.EagleBoardImporter;
 import org.openpnp.gui.importer.EagleMountsmdUlpImporter;
 import org.openpnp.gui.importer.KicadPosImporter;
-<<<<<<< HEAD
+import org.openpnp.gui.importer.NamedCSVImporter;
 import org.openpnp.gui.importer.SolderPasteGerberImporter;
-=======
-import org.openpnp.gui.importer.NamedCSVImporter;
->>>>>>> 2c91886d
 import org.openpnp.gui.support.HeadCellValue;
 import org.openpnp.gui.support.LengthCellValue;
 import org.openpnp.gui.support.MessageBoxes;
@@ -485,11 +482,8 @@
         registerBoardImporter(EagleBoardImporter.class);
         registerBoardImporter(EagleMountsmdUlpImporter.class);
         registerBoardImporter(KicadPosImporter.class);
-<<<<<<< HEAD
+        registerBoardImporter(NamedCSVImporter.class);
         registerBoardImporter(SolderPasteGerberImporter.class);
-=======
-        registerBoardImporter(NamedCSVImporter.class);
->>>>>>> 2c91886d
 	}
 	
     /**
