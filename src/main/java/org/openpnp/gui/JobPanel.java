--- conflicted
+++ resolved
@@ -23,9 +23,7 @@
 import java.awt.Color;
 import java.awt.Component;
 import java.awt.FileDialog;
-import java.awt.FlowLayout;
 import java.awt.Frame;
-import java.awt.GridLayout;
 import java.awt.Rectangle;
 import java.awt.event.ActionEvent;
 import java.awt.event.MouseAdapter;
@@ -40,33 +38,21 @@
 
 import javax.swing.AbstractAction;
 import javax.swing.Action;
-import javax.swing.BoxLayout;
 import javax.swing.DefaultCellEditor;
-import javax.swing.InputMap;
 import javax.swing.JButton;
-import javax.swing.JCheckBox;
 import javax.swing.JComboBox;
-import javax.swing.JComponent;
-import javax.swing.JDialog;
-import javax.swing.JLabel;
 import javax.swing.JMenu;
 import javax.swing.JMenuItem;
 import javax.swing.JOptionPane;
 import javax.swing.JPanel;
 import javax.swing.JPopupMenu;
-import javax.swing.JRootPane;
 import javax.swing.JScrollPane;
-import javax.swing.JSpinner;
 import javax.swing.JSplitPane;
 import javax.swing.JTabbedPane;
 import javax.swing.JTable;
-import javax.swing.JTextField;
 import javax.swing.JToolBar;
-import javax.swing.KeyStroke;
 import javax.swing.ListSelectionModel;
-import javax.swing.SpinnerNumberModel;
 import javax.swing.SwingUtilities;
-import javax.swing.border.EmptyBorder;
 import javax.swing.border.EtchedBorder;
 import javax.swing.border.TitledBorder;
 import javax.swing.event.ListSelectionEvent;
@@ -86,9 +72,7 @@
 import org.openpnp.gui.support.ActionGroup;
 import org.openpnp.gui.support.Helpers;
 import org.openpnp.gui.support.Icons;
-import org.openpnp.gui.support.IdentifiableListCellRenderer;
 import org.openpnp.gui.support.MessageBoxes;
-import org.openpnp.gui.support.PartsComboBoxModel;
 import org.openpnp.gui.tablemodel.BoardLocationsTableModel;
 import org.openpnp.model.Board;
 import org.openpnp.model.Board.Side;
@@ -96,11 +80,7 @@
 import org.openpnp.model.BoardPad;
 import org.openpnp.model.Configuration;
 import org.openpnp.model.Job;
-import org.openpnp.model.Length;
-import org.openpnp.model.LengthUnit;
 import org.openpnp.model.Location;
-import org.openpnp.model.Panel;
-import org.openpnp.model.Part;
 import org.openpnp.model.Placement;
 import org.openpnp.spi.Camera;
 import org.openpnp.spi.HeadMountable;
@@ -193,14 +173,8 @@
                         twoPointLocateBoardLocationAction, fiducialCheckAction, panelizeAction);
         boardLocationSelectionActionGroup.setEnabled(false);
 
-<<<<<<< HEAD
-		panelizeAction.setEnabled(false);
-		panelizeXOutAction.setEnabled(false);
-		panelizeFiducialCheck.setEnabled(false);
-=======
         panelizeXOutAction.setEnabled(false);
         panelizeFiducialCheck.setEnabled(false);
->>>>>>> bacd6bbe
         boardLocationsTableModel = new BoardLocationsTableModel(configuration);
 
         // Suppress because adding the type specifiers breaks WindowBuilder.
@@ -212,60 +186,6 @@
         boardLocationsTable.setSelectionMode(ListSelectionModel.SINGLE_SELECTION);
         boardLocationsTable.setDefaultEditor(Side.class, new DefaultCellEditor(sidesComboBox));
 
-<<<<<<< HEAD
-		boardLocationsTable.getModel().addTableModelListener(new TableModelListener() {
-			@Override
-			public void tableChanged(TableModelEvent e) {
-				// One of 3 things can be happening here:
-				// First is row 0 is being edited. In normal mode, nothing
-				// special needs to be done. In Auto Panelize mode, the 
-				// computed panel PCBs (that is, the ones PCB derived from 
-				// the panel parameters) must be updated. The second is that 
-				// row 1 or higher needs to be edited. This can only happen when
-				// NOT in autopanelize mode as the editing is blocked in the
-				// BoardLocationTableModel class. Finally, when the table wants 
-				// to update itself (eg due to TableDataChange event being fired) it
-				// will set the first row to 0 and the last row to 2147483647
-				// (maxint). This is a behavior of the table...we simply detect 
-				// it here to ascertain the mode
-
-				// Below, we check for each of these.
-				if (e.getFirstRow() == 0 && e.getLastRow() == 0) {
-					// Here, the first row is being edited. The function below
-					// will check if
-					// we're in autopanelize mode and update other rows
-					// accordingly
-					populatePanelSettingsIntoBoardLocations();
-				} else if (e.getFirstRow() > 0 && e.getLastRow() <= Integer.MAX_VALUE) {
-					// Here, we're not in auto panelize mode (since row 1 or
-					// higher could be edited.
-					// Do nothing
-				} else if (e.getFirstRow() == 0 && e.getLastRow() == Integer.MAX_VALUE) {
-					// A generic table update in response to TableDataChange
-					// event
-				}
-
-			}
-		});
-
-		boardLocationsTable.getSelectionModel().addListSelectionListener(new ListSelectionListener() {
-			@Override
-			public void valueChanged(ListSelectionEvent e) {
-				if (e.getValueIsAdjusting()) {
-					return;
-				}
-				BoardLocation boardLocation = getSelectedBoardLocation();
-				boardLocationSelectionActionGroup.setEnabled(boardLocation != null);
-
-				updatePanelizationIconState();
-
-				jobPlacementsPanel.setBoardLocation(boardLocation);
-				jobPastePanel.setBoardLocation(boardLocation);
-                Configuration.get().getBus()
-                    .post(new BoardLocationSelectedEvent(boardLocation, JobPanel.this));
-			}
-		});
-=======
         boardLocationsTable.getModel().addTableModelListener(new TableModelListener() {
             @Override
             public void tableChanged(TableModelEvent e) {
@@ -322,7 +242,6 @@
                                 .post(new BoardLocationSelectedEvent(boardLocation, JobPanel.this));
                     }
                 });
->>>>>>> bacd6bbe
 
         setLayout(new BorderLayout(0, 0));
 
@@ -402,18 +321,6 @@
         JButton btnFiducialCheck = new JButton(fiducialCheckAction);
         toolBarBoards.add(btnFiducialCheck);
         btnFiducialCheck.setHideActionText(true);
-<<<<<<< HEAD
-		toolBarBoards.addSeparator();
-		JButton btnPanelize = new JButton(panelizeAction);
-		toolBarBoards.add(btnPanelize);
-		btnPanelize.setHideActionText(true);
-		JButton btnPanelizeXOut = new JButton(panelizeXOutAction);
-		toolBarBoards.add(btnPanelizeXOut);
-		btnPanelizeXOut.setHideActionText(true);
-		JButton btnPanelizeFidCheck = new JButton(panelizeFiducialCheck);
-		toolBarBoards.add(btnPanelizeFidCheck);
-		btnPanelizeFidCheck.setHideActionText(true);
-=======
         toolBarBoards.addSeparator();
         JButton btnPanelize = new JButton(panelizeAction);
         toolBarBoards.add(btnPanelize);
@@ -424,7 +331,6 @@
         JButton btnPanelizeFidCheck = new JButton(panelizeFiducialCheck);
         toolBarBoards.add(btnPanelizeFidCheck);
         btnPanelizeFidCheck.setHideActionText(true);
->>>>>>> bacd6bbe
 
         pnlBoards.add(new JScrollPane(boardLocationsTable));
         JPanel pnlRight = new JPanel();
@@ -966,92 +872,6 @@
         });
     }
 
-<<<<<<< HEAD
-	private void updatePanelizationIconState() {
-		// Panelize icons are only enabled IF
-		// 1. A single PCB is loaded OR
-		// 2. The autopanelize feature is already in use
-		if (getJob().getBoardLocations().size() == 1 || getJob().isUsingPanel()) {
-			panelizeAction.setEnabled(true);
-		} else {
-			panelizeAction.setEnabled(false);
-
-		}
-
-		// The add existing/new PC icons are only enabled IF
-		// 1. The autopanelize feature is not in use
-		if (getJob().isUsingPanel() == false) {
-			addNewBoardAction.setEnabled(true);
-			addBoardAction.setEnabled(true);
-			panelizeFiducialCheck.setEnabled(false);
-			panelizeXOutAction.setEnabled(false);
-		} else {
-			addNewBoardAction.setEnabled(false);
-			addBoardAction.setEnabled(false);
-			panelizeFiducialCheck.setEnabled(true);
-			panelizeXOutAction.setEnabled(true);
-		}
-
-		// The delete PCB icon is only enabled IF
-		// 1. autopanelize is not in use OR
-		// 2. autopanelize is in use and row 0 (first pcb) is selected
-		if (getJob().isUsingPanel() == false
-				|| (getJob().isUsingPanel() && boardLocationsTable.getSelectedRow() == 0)) {
-			removeBoardAction.setEnabled(true);
-		} else {
-			removeBoardAction.setEnabled(false);
-		}
-	}
-
-	private void populatePanelSettingsIntoBoardLocations() {
-		if (getJob().isUsingPanel()) {
-			Panel pcbPanel = getJob().getPcbPanels().get(0);
-
-			BoardLocation rootPCB = getJob().getBoardLocations().get(0);
-			
-			getJob().removeAllBoards();
-			getJob().addBoardLocation(rootPCB);
-
-			double pcbWidthX = rootPCB.getBoard().getDimensions().getX();
-			double pcbHeightY = rootPCB.getBoard().getDimensions().getY();
-
-			for (int j = 0; j < pcbPanel.getRows(); j++) {
-				for (int i = 0; i < pcbPanel.getColumns(); i++) {
-					// We already have board 0,0 in the list as this is the root
-					// PCB. No need to create it.
-					if (i == 0 && j == 0)
-						continue;
-
-					// deep copy the existing rootpcb
-					BoardLocation newPCB = new BoardLocation(rootPCB);
-					
-					// OFfset the sub PCB
-					newPCB.setLocation(newPCB.getLocation().add(
-							new Location(Configuration.get().getSystemUnits(), 
-									(pcbWidthX + pcbPanel.getXGap().getValue()) * i, 
-									(pcbHeightY + pcbPanel.getYGap().getValue()) * j,
-									0, 
-									0)));
-					
-					// Rotate the sub PCB
-					newPCB.setLocation(newPCB.getLocation().rotateXyCenterPoint(rootPCB.getLocation(), rootPCB.getLocation().getRotation()));
-
-					getJob().addBoardLocation(newPCB);
-				}
-			}
-
-			boardLocationsTableModel.fireTableDataChanged();
-			Helpers.selectFirstTableRow(boardLocationsTable);
-		}
-	}
-
-	public final Action startPauseResumeJobAction = new AbstractAction() {
-		{
-			putValue(SMALL_ICON, Icons.start);
-			putValue(NAME, "Start");
-			putValue(SHORT_DESCRIPTION, "Start processing the job.");
-		}
-=======
     private void updatePanelizationIconState() {
         if (getJob().getBoardLocations() == null) {
             panelizeFiducialCheck.setEnabled(false);
@@ -1103,7 +923,6 @@
             putValue(NAME, "Start");
             putValue(SHORT_DESCRIPTION, "Start processing the job.");
         }
->>>>>>> bacd6bbe
 
         @Override
         public void actionPerformed(ActionEvent arg0) {
@@ -1144,24 +963,21 @@
     };
 
     public final Action addBoardAction = new AbstractAction() {
-		{
+        {
             putValue(NAME, "Add Board...");
             putValue(SMALL_ICON, Icons.add);
             putValue(SHORT_DESCRIPTION, "Add a new or existing board to the job.");
         }
+
         @Override
         public void actionPerformed(ActionEvent arg0) {}
     };
-<<<<<<< HEAD
-    
-=======
-
->>>>>>> bacd6bbe
+
     public final Action addNewBoardAction = new AbstractAction() {
         {
-			putValue(NAME, "New Board...");
-			putValue(SHORT_DESCRIPTION, "Create a new board and add it to the job.");
-		}
+            putValue(NAME, "New Board...");
+            putValue(SHORT_DESCRIPTION, "Create a new board and add it to the job.");
+        }
 
         @Override
         public void actionPerformed(ActionEvent arg0) {
@@ -1194,19 +1010,15 @@
                 e.printStackTrace();
                 MessageBoxes.errorBox(frame, "Unable to create new board", e.getMessage());
             }
-<<<<<<< HEAD
-			updatePanelizationIconState();
-=======
             updatePanelizationIconState();
->>>>>>> bacd6bbe
         }
     };
 
     public final Action addExistingBoardAction = new AbstractAction() {
-		{
+        {
             putValue(NAME, "Existing Board...");
-			putValue(SHORT_DESCRIPTION, "Add an existing board to the job.");
-		}
+            putValue(SHORT_DESCRIPTION, "Add an existing board to the job.");
+        }
 
         @Override
         public void actionPerformed(ActionEvent arg0) {
@@ -1236,11 +1048,7 @@
                 e.printStackTrace();
                 MessageBoxes.errorBox(frame, "Board load failed", e.getMessage());
             }
-<<<<<<< HEAD
-			updatePanelizationIconState();
-=======
             updatePanelizationIconState();
->>>>>>> bacd6bbe
         }
     };
 
@@ -1253,23 +1061,9 @@
 
         @Override
         public void actionPerformed(ActionEvent arg0) {
-<<<<<<< HEAD
-			if (getJob().isUsingPanel()) {
-				getJob().removeAllBoards();
-				getJob().clearPcbPanels();
-				boardLocationsTableModel.fireTableDataChanged();
-				addNewBoardAction.setEnabled(true);
-				addExistingBoardAction.setEnabled(true);
-				removeBoardAction.setEnabled(true);
-			} else {
-            BoardLocation boardLocation = getSelectedBoardLocation();
-            if (boardLocation != null) {
-                getJob().removeBoardLocation(boardLocation);
-=======
             if (getJob().isUsingPanel()) {
                 getJob().removeAllBoards();
                 getJob().removeAllPanels();
->>>>>>> bacd6bbe
                 boardLocationsTableModel.fireTableDataChanged();
                 addNewBoardAction.setEnabled(true);
                 addExistingBoardAction.setEnabled(true);
@@ -1284,8 +1078,6 @@
             }
             updatePanelizationIconState();
         }
-			updatePanelizationIconState();
-		}
     };
 
     public final Action captureCameraBoardLocationAction = new AbstractAction() {
@@ -1431,70 +1223,6 @@
         }
     };
 
-<<<<<<< HEAD
-	public final Action panelizeAction = new AbstractAction() {
-		{
-			putValue(SMALL_ICON, Icons.autoPanelize);
-			putValue(NAME, "Panelize Board");
-			putValue(SHORT_DESCRIPTION, "Autopanelize the loaded board into an array");
-		}
-
-		@Override
-		public void actionPerformed(ActionEvent arg0) {
-			
-			if (job.isUsingPanel() == false){
-				if (job.getBoardLocations().size() > 1){
-					MessageBoxes.errorBox(frame, "Panelize Error", "Panelization can only occur on a single board.");
-				}
-			}
-			
-			DlgAutoPanelize dlg = new DlgAutoPanelize(frame);
-			dlg.setVisible(true);
-		}
-	};
-
-	public final Action panelizeXOutAction = new AbstractAction() {
-		{
-			putValue(SMALL_ICON, Icons.autoPanelizeXOut);
-			putValue(NAME, "Xout Panelized");
-			putValue(SHORT_DESCRIPTION, "Skip certain PCBs on Panelized Boards");
-		}
-
-		@Override
-		public void actionPerformed(ActionEvent arg0) {
-			DlgPanelXOut dlg = new DlgPanelXOut(frame);
-			dlg.setVisible(true);
-		}
-	};
-
-	public final Action panelizeFiducialCheck = new AbstractAction() {
-		{
-			putValue(SMALL_ICON, Icons.autoPanelizeFidCheck);
-			putValue(NAME, "Panelized Fid Check");
-			putValue(SHORT_DESCRIPTION, "Perform a fiducial check on a panel and update its position and rotation");
-		}
-
-		@Override
-		public void actionPerformed(ActionEvent arg0) {
-			UiUtils.submitUiMachineTask(() -> {
-				Helpers.selectFirstTableRow(boardLocationsTable);
-				Location location = Configuration.get().getMachine().getFiducialLocator()
-						.locateBoard(getSelectedBoardLocation(), true);
-				getSelectedBoardLocation().setLocation(location);
-				refreshSelectedBoardRow();
-				HeadMountable tool = MainFrame.get().getMachineControls().getSelectedTool();
-				Camera camera = tool.getHead().getDefaultCamera();
-				MainFrame.get().getCameraViews().ensureCameraVisible(camera);
-				MovableUtils.moveToLocationAtSafeZ(camera, location);
-
-			});
-		}
-
-	};
-
-	public class OpenRecentJobAction extends AbstractAction {
-		private final File file;
-=======
     public final Action panelizeAction = new AbstractAction() {
         {
             putValue(SMALL_ICON, Icons.autoPanelize);
@@ -1559,7 +1287,6 @@
 
     public class OpenRecentJobAction extends AbstractAction {
         private final File file;
->>>>>>> bacd6bbe
 
         public OpenRecentJobAction(File file) {
             this.file = file;
@@ -1617,295 +1344,5 @@
     private final TextStatusListener textStatusListener = text -> {
         MainFrame.get().setStatus(text);
     };
-<<<<<<< HEAD
-	class DlgAutoPanelize extends JDialog {
-		private JSpinner textFieldPCBColumns;
-		private JSpinner textFieldPCBRows;
-		private JTextField textFieldboardXSpacing;
-		private JTextField textFieldboardYSpacing;
-		private JTextField textFieldboardPanelFid1X;
-		private JTextField textFieldboardPanelFid1Y;
-		private JTextField textFieldboardPanelFid2X;
-		private JTextField textFieldboardPanelFid2Y;
-		private JTextField textFieldFidDiameter;
-		private JComboBox partsComboBox;
-		private final Action okAction = new SwingAction();
-		private final Action cancelAction = new SwingAction_1();
-
-		public DlgAutoPanelize(Frame parent) {
-			super(parent, "Panelization Settings", true);
-			getRootPane().setLayout(new BoxLayout(getRootPane(), BoxLayout.Y_AXIS));
-
-			JPanel panel = new JPanel();
-			panel.setBorder(
-					new TitledBorder(null, "Panelize Parameters ", TitledBorder.LEADING, TitledBorder.TOP, null, null));
-			getRootPane().add(panel);
-
-			panel.setBorder(new EmptyBorder(20, 20, 20, 20));
-
-			panel.setLayout(new GridLayout(0, 2, 20, 20));
-			
-			// Specify a placeholder panel for now if we don't have one already
-			if ( (getJob().getPcbPanels() == null)  || (getJob().getPcbPanels() != null && getJob().getPcbPanels().size() == 0)){
-				getJob().addPcbPanel(new Panel("Panel1", 3, 3, new Length(0, LengthUnit.Millimeters), new Length(0, LengthUnit.Millimeters), new Part("dummy"), false, new Placement("PanelFid1"), new Placement("PanelFid2") ));
-			}
-				
-			// Row and column
-			int rows = getJob().getPcbPanels().get(0).getRows();
-			int cols = getJob().getPcbPanels().get(0).getColumns();
-		
-			panel.add(new JLabel("Number of Columns", JLabel.RIGHT), "2, 2, right, default");
-			textFieldPCBColumns = new JSpinner(new SpinnerNumberModel(cols, 1, 6, 1));
-			panel.add(textFieldPCBColumns, "4, 2, fill, default");
-
-			panel.add(new JLabel("Number of Rows", JLabel.RIGHT), "2, 4, right, default");
-			textFieldPCBRows = new JSpinner(new SpinnerNumberModel(rows, 1, 6, 1));
-			panel.add(textFieldPCBRows, "4, 4, fill, default");
-
-			// Spacing
-			panel.add(new JLabel("X Spacing", JLabel.RIGHT), "2, 6, right, default");
-			textFieldboardXSpacing = new JTextField();
-			textFieldboardXSpacing.setText(String.format("%.3f", getJob().getPcbPanels().get(0).getXGap().convertToUnits(Configuration.get().getSystemUnits()).getValue()));
-			panel.add(textFieldboardXSpacing, "4, 6, fill, default");
-
-			panel.add(new JLabel("Y Spacing", JLabel.RIGHT), "2, 8, right, default");
-			textFieldboardYSpacing = new JTextField();
-			textFieldboardYSpacing.setText(String.format("%.3f", getJob().getPcbPanels().get(0).getYGap().convertToUnits(Configuration.get().getSystemUnits()).getValue()));
-			panel.add(textFieldboardYSpacing, "4, 8, fill, default");
-
-			// Fiducial coords
-			
-			Location fid0Loc = getJob().getPcbPanels().get(0).getFiducials().get(0).getLocation();
-			panel.add(new JLabel("Panel Fid1 X", JLabel.RIGHT), "2, 10, right, default");
-			textFieldboardPanelFid1X = new JTextField();
-			textFieldboardPanelFid1X.setText(String.format("%.3f", fid0Loc.convertToUnits(Configuration.get().getSystemUnits()).getX()));
-			panel.add(textFieldboardPanelFid1X, "4, 10, fill, default");
-
-			panel.add(new JLabel("Panel Fid1 Y", JLabel.RIGHT), "2, 12, right, default");
-			textFieldboardPanelFid1Y = new JTextField();
-			textFieldboardPanelFid1Y.setText(String.format("%.3f", fid0Loc.convertToUnits(Configuration.get().getSystemUnits()).getY()));
-			panel.add(textFieldboardPanelFid1Y, "4, 12, fill, default");
-
-			Location fid1Loc = getJob().getPcbPanels().get(0).getFiducials().get(1).getLocation();
-			panel.add(new JLabel("Panel Fid2 X", JLabel.RIGHT), "2, 14, right, default");
-			textFieldboardPanelFid2X = new JTextField();
-			textFieldboardPanelFid2X.setText(String.format("%.3f", fid1Loc.convertToUnits(Configuration.get().getSystemUnits()).getX()));
-			panel.add(textFieldboardPanelFid2X, "4, 14, fill, default");
-
-			panel.add(new JLabel("Panel Fid2 Y", JLabel.RIGHT), "2, 16, right, default");
-			textFieldboardPanelFid2Y = new JTextField();
-			textFieldboardPanelFid2Y.setText(String.format("%.3f", fid1Loc.convertToUnits(Configuration.get().getSystemUnits()).getY()));
-			panel.add(textFieldboardPanelFid2Y, "4, 16, fill, default");
-			
-			panel.add(new JLabel("Global Fiducial Part", JLabel.RIGHT), "2, 16, right, default");
-			partsComboBox = new JComboBox(new PartsComboBoxModel());
-			partsComboBox.setSelectedItem( (Object)(getJob().getPcbPanels().get(0).getPart()));
-			partsComboBox.setRenderer(new IdentifiableListCellRenderer<Part>());
-			panel.add(partsComboBox, "4, 18, fill, default");
-			
-			//panel.add(new JLabel("Fiducial Size", JLabel.RIGHT), "2, 18, right, default");
-			//textFieldFidDiameter = new JTextField();
-			//textFieldFidDiameter.setText(String.format("%.3f", getJob().getPCBPanel().getFidSize().convertToUnits(Configuration.get().getSystemUnits()).getValue()));
-			//panel.add(textFieldFidDiameter, "4, 18, fill, default");
-
-			JPanel footerPanel = new JPanel();
-			FlowLayout flowLayout = (FlowLayout) footerPanel.getLayout();
-			flowLayout.setAlignment(FlowLayout.RIGHT);
-			getRootPane().add(footerPanel);
-
-			JButton btnCancel = new JButton("Cancel");
-			btnCancel.setAction(cancelAction);
-			footerPanel.add(btnCancel);
-
-			JButton btnImport = new JButton("OK");
-			btnImport.setAction(okAction);
-			footerPanel.add(btnImport);
-			
-			setSize(300, 500);
-			setResizable(false);
-			setLocationRelativeTo(parent);
-
-			JRootPane rootPane = getRootPane();
-			KeyStroke stroke = KeyStroke.getKeyStroke("ESCAPE");
-			InputMap inputMap = rootPane.getInputMap(JComponent.WHEN_IN_FOCUSED_WINDOW);
-			inputMap.put(stroke, "ESCAPE");
-			rootPane.getActionMap().put("ESCAPE", cancelAction);
-		}
-
-		private class SwingAction extends AbstractAction {
-			public SwingAction() {
-				putValue(NAME, "OK");
-				putValue(SHORT_DESCRIPTION, "OK");
-			}
-
-			public void actionPerformed(ActionEvent e) {
-				int cols = (int) (textFieldPCBColumns.getValue());
-				int rows = (int) (textFieldPCBRows.getValue());
-				double gapX = Double.parseDouble(textFieldboardXSpacing.getText());
-				double gapY = Double.parseDouble(textFieldboardYSpacing.getText());
-				double globalFid1X = Double.parseDouble(textFieldboardPanelFid1X.getText());
-				double globalFid1Y = Double.parseDouble(textFieldboardPanelFid1Y.getText());
-				double globalFid2X = Double.parseDouble(textFieldboardPanelFid2X.getText());
-				double globalFid2Y = Double.parseDouble(textFieldboardPanelFid2Y.getText());
-				Part part = (Part)partsComboBox.getSelectedItem();
-	
-
-				// The selected PCB is the one we'll panelize
-				BoardLocation rootPCB = getSelectedBoardLocation();
-				
-				Placement p0 = new Placement("PanelFid1");
-				p0.setType(Placement.Type.Fiducial);
-				p0.setLocation(new Location(Configuration.get().getSystemUnits(), globalFid1X, globalFid1Y, rootPCB.getLocation().getZ(), rootPCB.getLocation().getRotation()));
-				p0.setPart(part);
-				Placement p1 = new Placement("PanelFid2");
-				p0.setType(Placement.Type.Fiducial);
-				p1.setLocation(new Location(Configuration.get().getSystemUnits(), globalFid2X, globalFid2Y, rootPCB.getLocation().getZ(), rootPCB.getLocation().getRotation()));
-				p1.setPart(part);
-
-				Panel pcbPanel = new Panel("Panel1", 
-										cols, 
-										rows, 
-										new Length(gapX, Configuration.get().getSystemUnits()),
-										new Length(gapY, Configuration.get().getSystemUnits()),
-										part,
-										false,
-										p0, 
-										p1
-										);
-				
-				
-				getJob().clearPcbPanels();
-				
-				if ( (rows == 1) && (cols == 1)){
-					// Here, the user has effectively shut off panelization by specifying row = col = 1. In this case, we don't
-					// want the panelization info to appear in the job file any longer. We also need to remove all the boards created
-					// by the panelization previously EXCEPT for the root PCB. Remember, too, that the condition upon entry into 
-					// this dlg was that there was a single board in the list. When this feature is turned off, there will again
-					// be a single board in the list
-					BoardLocation b = getJob().getBoardLocations().get(0);
-					getJob().removeAllBoards();
-					getJob().addBoardLocation(b);
-					boardLocationsTableModel.fireTableDataChanged();
-				}
-				else{
-					// Here, panelization is active. 
-					getJob().addPcbPanel(pcbPanel);
-					populatePanelSettingsIntoBoardLocations();
-				}
-				setVisible(false);
-			}
-		}
-
-		private class SwingAction_1 extends AbstractAction {
-			public SwingAction_1() {
-				putValue(NAME, "Cancel");
-				putValue(SHORT_DESCRIPTION, "Cancel");
-			}
-
-			public void actionPerformed(ActionEvent e) {
-				setVisible(false);
-			}
-		}
-	}
-
-	class DlgPanelXOut extends JDialog {
-		private JPanel checkBoxPanel;
-		private JTextField textFieldPCBColumns;
-
-		private final Action okAction = new SwingAction();
-		private final Action cancelAction = new SwingAction_1();
-
-		public DlgPanelXOut(Frame parent) {
-			super(parent, "", true);
-			getRootPane().setLayout(new BoxLayout(getRootPane(), BoxLayout.Y_AXIS));
-
-			// Header
-			JPanel headerPanel = new JPanel();
-			// headerPanel.setLayout(new FlowLayout());
-			headerPanel.add(new JLabel(
-					"<html>Select the PCB to be DISABLED in the panel.<p>Note that the lower left panel is designated 1,1</html>"));
-			getRootPane().add(headerPanel);
-
-			// Panel with Checkboxes
-			int cols = getJob().getPcbPanels().get(0).getColumns();
-			int rows = getJob().getPcbPanels().get(0).getRows();
-			checkBoxPanel = new JPanel();
-			checkBoxPanel.setBorder(new EmptyBorder(0, 30, 0, 0));
-			checkBoxPanel.setLayout(new GridLayout(rows, cols));
-			getRootPane().add(checkBoxPanel);
-
-			// Checkboxes will be added to the grid as columns from upper left
-			// to lower right. The
-			// board locations are stored as a linear array from lower left to
-			// upper right. To help
-			// sort this out, we store the linear array offset with each
-			// checkbox so that we don't
-			// have to deal with this mapping outside of the few lines below.
-			for (int i = 0; i < rows * cols; i++) {
-				int x = i % cols;
-				int y = i / cols;
-				String lbl = String.format("%d,%d", x + 1, rows - y);
-				JCheckBox cb = new JCheckBox(lbl);
-				cb.putClientProperty("index", (rows - y - 1) * cols + x);
-				checkBoxPanel.add(cb);
-			}
-
-			// Footer
-			JPanel footerPanel = new JPanel();
-			FlowLayout flowLayout = (FlowLayout) footerPanel.getLayout();
-			flowLayout.setAlignment(FlowLayout.RIGHT);
-			getRootPane().add(footerPanel);
-
-			JButton btnCancel = new JButton("Cancel");
-			btnCancel.setAction(cancelAction);
-			footerPanel.add(btnCancel);
-
-			JButton btnImport = new JButton("OK");
-			btnImport.setAction(okAction);
-			footerPanel.add(btnImport);
-
-			setSize(400, 400);
-			setLocationRelativeTo(parent);
-
-			JRootPane rootPane = getRootPane();
-			KeyStroke stroke = KeyStroke.getKeyStroke("ESCAPE");
-			InputMap inputMap = rootPane.getInputMap(JComponent.WHEN_IN_FOCUSED_WINDOW);
-			inputMap.put(stroke, "ESCAPE");
-			rootPane.getActionMap().put("ESCAPE", cancelAction);
-		}
-
-		private class SwingAction extends AbstractAction {
-			public SwingAction() {
-				putValue(NAME, "OK");
-				putValue(SHORT_DESCRIPTION, "OK");
-			}
-
-			public void actionPerformed(ActionEvent e) {
-				for (int i = 0; i < checkBoxPanel.getComponentCount(); i++) {
-					JCheckBox cb = (JCheckBox) checkBoxPanel.getComponent(i);
-					int index = (int) cb.getClientProperty("index");
-					getJob().getBoardLocations().get(index).setEnabled(!cb.isSelected());
-				}
-
-				boardLocationsTableModel.fireTableDataChanged();
-				Helpers.selectFirstTableRow(boardLocationsTable);
-
-				setVisible(false);
-			}
-		}
-
-		private class SwingAction_1 extends AbstractAction {
-			public SwingAction_1() {
-				putValue(NAME, "Cancel");
-				putValue(SHORT_DESCRIPTION, "Cancel");
-			}
-
-			public void actionPerformed(ActionEvent e) {
-				setVisible(false);
-			}
-		}
-	}
-=======
->>>>>>> bacd6bbe
 
 }