<project xmlns="http://maven.apache.org/POM/4.0.0" xmlns:xsi="http://www.w3.org/2001/XMLSchema-instance"
	xsi:schemaLocation="http://maven.apache.org/POM/4.0.0 http://maven.apache.org/xsd/maven-4.0.0.xsd">
	<modelVersion>4.0.0</modelVersion>

	<groupId>org.openpnp</groupId>
	<artifactId>openpnp-gui</artifactId>
	<version>0.0.1-alpha-SNAPSHOT</version>
	<packaging>jar</packaging>
	<name>openpnp-gui</name>
	<url>http://openpnp.org</url>
	<scm>
		<connection>scm:git:https://code.google.com/p/openpnp/ </connection>
	</scm>

	<properties>
		<project.build.sourceEncoding>UTF-8</project.build.sourceEncoding>
	</properties>
	<dependencies>
                <dependency>
                        <groupId>org.ostermiller</groupId>
                        <artifactId>utils</artifactId>
                        <version>1.07.00</version>
                </dependency>
		<dependency>
			<groupId>commons-codec</groupId>
			<artifactId>commons-codec</artifactId>
			<version>1.6</version>
		</dependency>
		<dependency>
			<groupId>junit</groupId>
			<artifactId>junit</artifactId>
			<version>4.11</version>
			<scope>test</scope>
		</dependency>
		<dependency>
			<groupId>org.jdesktop</groupId>
			<artifactId>beansbinding</artifactId>
			<version>1.2.1</version>
		</dependency>
		<dependency>
			<groupId>log4j</groupId>
			<artifactId>log4j</artifactId>
			<version>1.2.16</version>
		</dependency>
		<dependency>
			<groupId>org.slf4j</groupId>
			<artifactId>slf4j-api</artifactId>
			<version>1.6.4</version>
		</dependency>
		<dependency>
			<groupId>org.slf4j</groupId>
			<artifactId>slf4j-log4j12</artifactId>
			<version>1.6.4</version>
		</dependency>
		<dependency>
			<groupId>org.simpleframework</groupId>
			<artifactId>simple-xml</artifactId>
			<version>2.7.1</version>
		</dependency>
		<dependency>
			<groupId>commons-io</groupId>
			<artifactId>commons-io</artifactId>
			<version>2.1</version>
		</dependency>
		<dependency>
			<groupId>org.lti-civil</groupId>
			<artifactId>lti-civil</artifactId>
			<version>20070920-1721</version>
		</dependency>
		<dependency>
			<groupId>org.vonnieda</groupId>
			<artifactId>jvfw</artifactId>
			<version>0.0.2</version>
		</dependency>
        <dependency>
            <groupId>org.scream3r</groupId>
            <artifactId>jssc</artifactId>
            <version>2.8.0</version>
        </dependency>	
        <dependency>
			<groupId>org.swinglabs.swingx</groupId>
			<artifactId>swingx-all</artifactId>
			<version>1.6.4</version>
		</dependency>
        <dependency>
            <groupId>org.openpnp</groupId>
            <artifactId>opencv</artifactId>
            <version>2.4.11-2</version>
        </dependency>
        <dependency>
            <groupId>com.google.code.gson</groupId>
            <artifactId>gson</artifactId>
            <version>2.2.3</version>
        </dependency>        
		<dependency>
		    <groupId>org.apache.xmlgraphics</groupId>
		    <artifactId>batik-transcoder</artifactId>
		    <version>1.7</version>
		</dependency>
		<dependency>
		    <groupId>com.google.zxing</groupId>
		    <artifactId>javase</artifactId>
		    <version>2.2</version>
		</dependency>
        <dependency>
            <groupId>com.google.guava</groupId>
            <artifactId>guava</artifactId>
            <version>14.0.1</version>
        </dependency>
        <dependency>
        	<groupId>com.jgoodies</groupId>
        	<artifactId>jgoodies-forms</artifactId>
        	<version>1.8.0</version>
        </dependency>
<<<<<<< HEAD
        <dependency>
        	<groupId>org.openpnp</groupId>
        	<artifactId>libuvc4j</artifactId>
        	<version>1.0-SNAPSHOT</version>
        </dependency>
=======
		<dependency>
		  <groupId>org.jcodec</groupId>
		  <artifactId>jcodec-javase</artifactId>
		  <version>0.1.9</version>
		  <scope>test</scope>
		</dependency>
>>>>>>> 0dc70928
	</dependencies>
	<build>
		<plugins>
		    <!--
		        Used to specify that the Maven Eclipse task should download
		        sources and JavaDocs and attach them to the Eclipse project.
		    -->
			<plugin>
				<groupId>org.apache.maven.plugins</groupId>
				<artifactId>maven-eclipse-plugin</artifactId>
				<version>2.9</version>
				<configuration>
					<downloadSources>true</downloadSources>
					<downloadJavadocs>true</downloadJavadocs>
				</configuration>
			</plugin>
			
			<!--
			    Creates a build number property that is then embedded into the
			    manifest by the maven-jar-plugin.
			-->
			<plugin>
				<groupId>org.codehaus.mojo</groupId>
				<artifactId>buildnumber-maven-plugin</artifactId>
				<version>1.3</version>
				<executions>
					<execution>
						<phase>validate</phase>
						<goals>
							<goal>create</goal>
						</goals>
					</execution>
				</executions>
				<configuration>
					<doCheck>false</doCheck>
					<doUpdate>false</doUpdate>
					<shortRevisionLength>6</shortRevisionLength>
				</configuration>
			</plugin>
			
			<!--
			    Specifies the source and class versions that should be used when
			    compiling and sets the main class to the OpenPnP startup class.
			-->
			<plugin>
				<groupId>org.apache.maven.plugins</groupId>
				<artifactId>maven-compiler-plugin</artifactId>
				<version>3.1</version>
				<configuration>
					<source>1.8</source>
					<target>1.8</target>
					<mainClass>org.openpnp.app.Main</mainClass>
                    <excludes>
                    	<!--
                        <exclude>**/zippy/**</exclude>
                        -->
                    </excludes>
				</configuration>
			</plugin>
			
			<!--
			    * Enables creation of INDEX.LIST to improve classloader
			    performance.
			    * Specifies the main class to make jar runnable.
			    * Adds Implementation-Version info to jar manifest.
			    * Creates a classpath entry in jar so that dependencies can be
			    loaded directly.
			    * Specifies a classpath prefix so that dependencies can be
			    bundled in.
			-->
			<plugin>
				<groupId>org.apache.maven.plugins</groupId>
				<artifactId>maven-jar-plugin</artifactId>
				<version>2.5</version>
				<configuration>
					<archive>
						<index>true</index>
						<manifest>
							<classpathPrefix>lib/</classpathPrefix>
							<addClasspath>true</addClasspath>
							<mainClass>org.openpnp.Main</mainClass>
							<addDefaultImplementationEntries>true</addDefaultImplementationEntries>
						</manifest>
						<manifestEntries>
							<Implementation-Version>${project.version} build ${buildNumber}</Implementation-Version>
						</manifestEntries>
					</archive>
				</configuration>
			</plugin>
			
			<!--
			    Copies dependencies to target/lib for pickup by jar plugin.
			-->
			<plugin>
				<groupId>org.apache.maven.plugins</groupId>
				<artifactId>maven-dependency-plugin</artifactId>
				<version>2.8</version>
				<executions>
					<execution>
						<id>copy-dependencies</id>
						<phase>package</phase>
						<goals>
							<goal>copy-dependencies</goal>
						</goals>
						<configuration>
							<outputDirectory>${project.build.directory}/lib</outputDirectory>
							<overWriteReleases>true</overWriteReleases>
							<overWriteSnapshots>true</overWriteSnapshots>
							<overWriteIfNewer>true</overWriteIfNewer>
						</configuration>
					</execution>
				</executions>
			</plugin>
			
            <!--
                Specifies the file encoding to be used when copying resources.
            -->
            <plugin>
                <groupId>org.apache.maven.plugins</groupId>
                <artifactId>maven-resources-plugin</artifactId>
                <version>2.6</version>
                <configuration>
                    <encoding>UTF-8</encoding>
                </configuration>
            </plugin>	        
		</plugins>
	</build>
	<repositories>
		<repository>
			<id>openpnp</id>
			<url>https://github.com/openpnp/openpnp-maven-repo/raw/develop</url>
		</repository>
		<repository>
			<id>javacv</id>
			<url>http://maven2.javacv.googlecode.com/git</url>
		</repository>
	</repositories>
</project><|MERGE_RESOLUTION|>--- conflicted
+++ resolved
@@ -112,20 +112,17 @@
         	<artifactId>jgoodies-forms</artifactId>
         	<version>1.8.0</version>
         </dependency>
-<<<<<<< HEAD
-        <dependency>
-        	<groupId>org.openpnp</groupId>
-        	<artifactId>libuvc4j</artifactId>
-        	<version>1.0-SNAPSHOT</version>
-        </dependency>
-=======
 		<dependency>
 		  <groupId>org.jcodec</groupId>
 		  <artifactId>jcodec-javase</artifactId>
 		  <version>0.1.9</version>
 		  <scope>test</scope>
 		</dependency>
->>>>>>> 0dc70928
+        <dependency>
+        	<groupId>org.openpnp</groupId>
+        	<artifactId>libuvc4j</artifactId>
+        	<version>1.0-SNAPSHOT</version>
+        </dependency>
 	</dependencies>
 	<build>
 		<plugins>
